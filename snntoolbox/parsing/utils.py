# -*- coding: utf-8 -*-
"""Functions common to input model parsers.

The core of this module is an abstract base class extracts an input model
written in some neural network library and prepares it for further processing
in the SNN toolbox.

.. autosummary::
    :nosignatures:

    AbstractModelParser

The idea is to make all further steps in the conversion/simulation pipeline
independent of the original model format.

Other functions help navigate through the network in order to explore network
connectivity and layer attributes:

.. autosummary::
    :nosignatures:

    get_type
    has_weights
    get_fanin
    get_fanout
    get_inbound_layers
    get_inbound_layers_with_params
    get_inbound_layers_without_params
    get_outbound_layers
    get_outbound_activation

@author: rbodo
"""

from abc import abstractmethod

import keras
import numpy as np
import sys


class AbstractModelParser:
    """Abstract base class for neural network model parsers.

    Parameters
    ----------

    input_model
        The input network object.
    config: configparser.Configparser
        Contains the toolbox configuration for a particular experiment.

    Attributes
    ----------

    input_model: dict
        The input network object.
    config: configparser.Configparser
        Contains the toolbox configuration for a particular experiment.
    _layer_list: list[dict]
        A list where each entry is a dictionary containing layer
        specifications. Obtained by calling `parse`. Used to build new, parsed
        Keras model.
    _layer_dict: dict
        Maps the layer names of the specific input model library to our
        standard names (currently Keras).
    parsed_model: keras.models.Model
        The parsed model.
    """

    def __init__(self, input_model, config):
        self.input_model = input_model
        self.config = config
        self._layer_list = []
        self._layer_dict = {}
        self.parsed_model = None

    def parse(self):
        """Extract the essential information about a neural network.

        This method serves to abstract the conversion process of a network from
        the language the input model was built in (e.g. Keras or Lasagne).

        The methods iterates over all layers of the input model and writes the
        layer specifications and parameters into `_layer_list`. The keys are
        chosen in accordance with Keras layer attributes to facilitate
        instantiation of a new, parsed Keras model (done in a later step by
        `build_parsed_model`).

        This function applies several simplifications and adaptations to
        prepare the model for conversion to spiking. These modifications
        include:

        - Removing layers only used during training (Dropout,
          BatchNormalization, ...)
        - Absorbing the parameters of BatchNormalization layers into the
          parameters of the preceeding layer. This does not affect performance
          because batch-norm-parameters are constant at inference time.
        - Removing ReLU activation layers, because their function is inherent
          to the spike generation mechanism. The information which nonlinearity
          was used in the original model is preserved in the ``activation`` key
          in `_layer_list`. If the output layer employs the softmax function, a
          spiking version is used when testing the SNN in INIsim or MegaSim
          simulators.
        - Inserting a Flatten layer between Conv and FC layers, if the input
          model did not explicitly include one.
        """

        layers = self.get_layer_iterable()
        snn_layers = eval(self.config.get('restrictions', 'snn_layers'))

        name_map = {}
        idx = 0
        inserted_flatten = False
        for lid, layer in enumerate(layers):
            layer_type = self.get_type(layer)

            # Absorb BatchNormalization layer into parameters of previous layer
            if layer_type == 'BatchNormalization':
                parameters_bn = list(self.get_batchnorm_parameters(layer))
                parameters_bn, axis = parameters_bn[:-1], parameters_bn[-1]
                inbound = self.get_inbound_layers_with_parameters(layer)
                assert len(inbound) == 1, \
                    "Could not find unique layer with parameters " \
                    "preceeding BatchNorm layer."
                prev_layer = inbound[0]
                prev_layer_idx = name_map[str(id(prev_layer))]
                parameters = list(
                    self._layer_list[prev_layer_idx]['parameters'])
                prev_layer_type = self.get_type(prev_layer)
                print("Absorbing batch-normalization parameters into " +
                      "parameters of previous {}.".format(prev_layer_type))
<<<<<<< HEAD
                args = parameters + parameters_bn
                kwargs = {'axis': axis, 'image_data_format':
                          keras.backend.image_data_format(),
                          'is_depthwise': prev_layer_type == 'DepthwiseConv2D'}
                self._layer_list[prev_layer_idx]['parameters'] = \
                    absorb_bn_parameters(*args, **kwargs)
=======
                _depthwise_conv_names = ['DepthwiseConv2D',
                                         'SparseDepthwiseConv2D']
                axis = -2 if prev_layer_type in _depthwise_conv_names else axis
                if (self._layer_list[prev_layer_idx]['layer_type'] in
                        ['Sparse', 'SparseConv2D', 'SparseDepthwiseConv2D']):
                    args = [parameters[0], parameters[2]] + parameters_bn
                else:
                    args = parameters[:2] + parameters_bn
                kwargs = {'axis': axis, 'image_data_format':
                    keras.backend.image_data_format()}


                params_to_absorb = absorb_bn_parameters(*args, **kwargs)
                # is the layer in questions sparse?
                if (self._layer_list[prev_layer_idx]['layer_type'] in
                        ['Sparse', 'SparseConv2D', 'SparseDepthwiseConv2D']):
                    # then you also need to save the mask associated with it
                    params_to_absorb = (params_to_absorb[0],
                                        params_to_absorb[1],
                                        parameters[1]
                                        )

                self._layer_list[prev_layer_idx]['parameters'] = params_to_absorb

>>>>>>> 4f2ad2d2

            if layer_type == 'GlobalAveragePooling2D':
                print("Replacing GlobalAveragePooling by AveragePooling "
                      "plus Flatten.")
<<<<<<< HEAD
                a = 1 if keras.backend.image_data_format() == 'channels_last' \
                    else 2
                self._layer_list.append(
                    {'layer_type': 'AveragePooling2D',
                     'name': self.get_name(layer, idx, 'AveragePooling2D'),
                     'pool_size': (layer.input_shape[a: a + 2]),
                     'inbound': self.get_inbound_names(layer, name_map)})
=======
                # TODO Check how broken this is ... how did this even work in the first place?
                pool_size = [layer.input_shape[-3], layer.input_shape[-2]]
                self._layer_list.append(
                    {'layer_type': 'AveragePooling2D',
                     'name': self.get_name(layer, idx, 'AveragePooling2D'),
                     'input_shape': layer.input_shape, 'pool_size': pool_size,
                     'inbound': self.get_inbound_names(layer, name_map),
                     'strides': [1, 1]})
>>>>>>> 4f2ad2d2
                name_map['AveragePooling2D' + str(idx)] = idx
                idx += 1
                num_str = str(idx) if idx > 9 else '0' + str(idx)
                shape_string = str(np.prod(layer.output_shape[1:]))
                self._layer_list.append(
                    {'name': num_str + 'Flatten_' + shape_string,
                     'layer_type': 'Flatten',
                     'inbound': [self._layer_list[-1]['name']]})
                name_map['Flatten' + str(idx)] = idx
                idx += 1
                inserted_flatten = True

            if layer_type not in snn_layers:
                print("Skipping layer {}.".format(layer_type))
                continue

            if not inserted_flatten:
                inserted_flatten = self.try_insert_flatten(layer, idx,
                                                           name_map)
                idx += inserted_flatten

            print("Parsing layer {}.".format(layer_type))

            if layer_type == 'MaxPooling2D' and \
                    self.config.getboolean('conversion', 'max2avg_pool'):
                print("Replacing max by average pooling.")
                layer_type = 'AveragePooling2D'

            if inserted_flatten:
                inbound = [self._layer_list[-1]['name']]
                inserted_flatten = False
            else:
                inbound = self.get_inbound_names(layer, name_map)

            attributes = self.initialize_attributes(layer)

            attributes.update({'layer_type': layer_type,
                               'name': self.get_name(layer, idx),
                               'inbound': inbound})

            if layer_type == 'Dense':
                self.parse_dense(layer, attributes)

            if layer_type == 'Sparse':
                self.parse_sparse(layer, attributes)

            if layer_type in {'Conv1D', 'Conv2D'}:
                self.parse_convolution(layer, attributes)

<<<<<<< HEAD
            if layer_type == 'DepthwiseConv2D':
                self.parse_depthwiseconvolution(layer, attributes)

=======
            if layer_type == 'SparseConv2D':
                self.parse_sparse_convolution(layer, attributes)

            if layer_type == 'DepthwiseConv2D':
                self.parse_depthwiseconvolution(layer, attributes)

            if layer_type == 'SparseDepthwiseConv2D':
                self.parse_sparse_depthwiseconvolution(layer, attributes)

            if layer_type in ['Sparse', 'SparseConv2D', 'SparseDepthwiseConv2D']:
                weights, bias, mask = attributes['parameters']
                if self.config.getboolean('cell', 'binarize_weights'):
                    from snntoolbox.utils.utils import binarize
                    print("Binarizing weights.")
                    weights = binarize(weights)
                elif self.config.getboolean('cell', 'quantize_weights'):
                    assert 'Qm.f' in attributes, \
                        "In the [cell] section of the configuration file, " \
                        "'quantize_weights' was set to True. For this to " \
                        "work, the layer needs to specify the fixed point " \
                        "number format 'Qm.f'."
                    from snntoolbox.utils.utils import reduce_precision
                    m, f = attributes.get('Qm.f')
                    print("Quantizing weights to Q{}.{}.".format(m, f))
                    weights = reduce_precision(weights, m, f)
                    if attributes.get('quantize_bias', False):
                        bias = reduce_precision(bias, m, f)
                attributes['parameters'] = (weights, bias, mask)
                # These attributes are not needed any longer and would not be
                # understood by Keras when building the parsed model.
                attributes.pop('quantize_bias', None)
                attributes.pop('Qm.f', None)

                self.absorb_activation(layer, attributes)


>>>>>>> 4f2ad2d2
            if layer_type in {'Dense', 'Conv1D', 'Conv2D', 'DepthwiseConv2D'}:
                weights, bias = attributes['parameters']

                weights, bias = modify_parameter_precision(
                    weights, bias, self.config, attributes)

                attributes['parameters'] = (weights, bias)

                self.absorb_activation(layer, attributes)

            if 'Pooling' in layer_type:
                self.parse_pooling(layer, attributes)

            if layer_type == 'Concatenate':
                self.parse_concatenate(layer, attributes)

            self._layer_list.append(attributes)

            # Map layer index to layer id. Needed for inception modules.
            name_map[str(id(layer))] = idx

            idx += 1
        print('')

    @abstractmethod
    def get_layer_iterable(self):
        """Get an iterable over the layers of the network.

        Returns
        -------

        layers: list
        """

        pass

    @abstractmethod
    def get_type(self, layer):
        """Get layer class name.

        Returns
        -------

        layer_type: str
            Layer class name.
        """

        pass

    @abstractmethod
    def get_batchnorm_parameters(self, layer):
        """Get the parameters of a batch-normalization layer.

        Returns
        -------

        mean, var_eps_sqrt_inv, gamma, beta, axis: tuple

        """

        pass

    def get_inbound_layers_with_parameters(self, layer):
        """Iterate until inbound layers are found that have parameters.

        Parameters
        ----------

        layer:
            Layer

        Returns
        -------

        : list
            List of inbound layers.
        """

        inbound = layer
        while True:
            inbound = self.get_inbound_layers(inbound)
            if len(inbound) == 1:
                inbound = inbound[0]
                if self.has_weights(inbound):
                    return [inbound]
            else:
                result = []
                for inb in inbound:
                    if self.has_weights(inb):
                        result.append(inb)
                    else:
                        result += self.get_inbound_layers_with_parameters(inb)
                return result

    def get_inbound_names(self, layer, name_map):
        """Get names of inbound layers.

        Parameters
        ----------

        layer:
            Layer
        name_map: dict
            Maps the name of a layer to the `id` of the layer object.

        Returns
        -------

        : list
            The names of inbound layers.

        """

        inbound = self.get_inbound_layers(layer)
        for ib in range(len(inbound)):
            for _ in range(len(self.layers_to_skip)):
                if self.get_type(inbound[ib]) in self.layers_to_skip:
                    inbound[ib] = self.get_inbound_layers(inbound[ib])[0]
                else:
                    break
        if len(self._layer_list) == 0 or \
                any([self.get_type(inb) == 'InputLayer' for inb in inbound]):
            return ['input']
        else:
            inb_idxs = [name_map[str(id(inb))] for inb in inbound]
            return [self._layer_list[i]['name'] for i in inb_idxs]

    @abstractmethod
    def get_inbound_layers(self, layer):
        """Get inbound layers of ``layer``.

        Returns
        -------

        inbound: Sequence
        """

        pass

    @property
    def layers_to_skip(self):
        """
        Return a list of layer names that should be skipped during conversion
        to a spiking network.

        Returns
        -------

        self._layers_to_skip: List[str]
        """

        return ['BatchNormalization', 'Activation', 'Dropout', 'ReLU']

    @abstractmethod
    def has_weights(self, layer):
        """Return ``True`` if ``layer`` has weights."""

        pass

    def initialize_attributes(self, layer=None):
        """
        Return a dictionary that will be used to collect all attributes of a
        layer. This dictionary can then be used to instantiate a new parsed
        layer.
        """

        return {}

    @abstractmethod
    def get_input_shape(self):
        """Get the input shape of a network, not including batch size.

        Returns
        -------

        input_shape: tuple
            Input shape.
        """

        pass

    def get_batch_input_shape(self):
        """Get the input shape of a network, including batch size.

        Returns
        -------

        batch_input_shape: tuple
            Batch input shape.
        """

        input_shape = tuple(self.get_input_shape())
        batch_size = self.config.getint('simulation', 'batch_size')
        return (batch_size,) + input_shape

    def get_name(self, layer, idx, layer_type=None):
        """Create a name for a ``layer``.

        The format is <layer_num><layer_type>_<layer_shape>.

        >>> # Name of first convolution layer with 32 feature maps and
        >>> # dimension 64x64:
        "00Conv2D_32x64x64"
        >>> # Name of final dense layer with 100 units:
        "06Dense_100"

        Parameters
        ----------

        layer:
            Layer.
        idx: int
            Layer index.
        layer_type: Optional[str]
            Type of layer.

        Returns
        -------

        name: str
            Layer name.
        """

        if layer_type is None:
            layer_type = self.get_type(layer)

        output_shape = self.get_output_shape(layer)

        shape_string = ["{}x".format(x) for x in output_shape[1:]]
        shape_string[0] = "_" + shape_string[0]
        shape_string[-1] = shape_string[-1][:-1]
        shape_string = "".join(shape_string)
        num_str = str(idx) if idx > 9 else '0' + str(idx)

        return num_str + layer_type + shape_string

    @abstractmethod
    def get_output_shape(self, layer):
        """Get output shape of a ``layer``.

        Parameters
        ----------

        layer
            Layer.

        Returns
        -------

        output_shape: Sized
            Output shape of ``layer``.
        """

        pass

    def try_insert_flatten(self, layer, idx, name_map):
        output_shape = self.get_output_shape(layer)
        previous_layers = self.get_inbound_layers(layer)
        prev_layer_output_shape = self.get_output_shape(previous_layers[0])
        if len(output_shape) < len(prev_layer_output_shape) and \
<<<<<<< HEAD
                self.get_type(layer) != 'Flatten':
            assert len(previous_layers) == 1, \
                "Layer to flatten must be unique."
=======
                self.get_type(layer) != 'Flatten' and \
                self.get_type(previous_layers[0]) != 'InputLayer':
            assert len(previous_layers) == 1, "Layer to flatten must be unique."
>>>>>>> 4f2ad2d2
            print("Inserting layer Flatten.")
            num_str = str(idx) if idx > 9 else '0' + str(idx)
            shape_string = str(np.prod(prev_layer_output_shape[1:]))
            self._layer_list.append({
                'name': num_str + 'Flatten_' + shape_string,
                'layer_type': 'Flatten',
                'inbound': self.get_inbound_names(layer, name_map)})
            name_map['Flatten' + str(idx)] = idx
            return True
        else:
            return False

    @abstractmethod
    def parse_dense(self, layer, attributes):
        """Parse a fully-connected layer.

        Parameters
        ----------

        layer:
            Layer.
        attributes: dict
            The layer attributes as key-value pairs in a dict.
        """

        pass

    @abstractmethod
    def parse_convolution(self, layer, attributes):
        """Parse a convolutional layer.

        Parameters
        ----------

        layer:
            Layer.
        attributes: dict
            The layer attributes as key-value pairs in a dict.
        """

        pass

    @abstractmethod
    def parse_depthwiseconvolution(self, layer, attributes):
        """Parse a depthwise convolution layer.

        Parameters
        ----------

        layer:
            Layer.
        attributes: dict
            The layer attributes as key-value pairs in a dict.
        """

        pass

    @abstractmethod
    def parse_pooling(self, layer, attributes):
        """Parse a pooling layer.

        Parameters
        ----------

        layer:
            Layer.
        attributes: dict
            The layer attributes as key-value pairs in a dict.
        """

        pass

    def absorb_activation(self, layer, attributes):
        """Detect what activation is used by the layer.

        Sometimes the Dense or Conv layer specifies its activation directly,
        sometimes it is followed by a dedicated Activation layer (possibly
        with BatchNormalization in between). Here we try to find such an
        activation layer, and add this information to the Dense/Conv layer
        itself. The separate Activation layer can then be removed.

        Parameters
        ----------

        layer:
            Layer.
        attributes: dict
            The layer attributes as key-value pairs in a dict.
        """

        activation_str = self.get_activation(layer)

        outbound = layer
        for _ in range(3):
            outbound = list(self.get_outbound_layers(outbound))
            if len(outbound) != 1:
                break
            else:
                outbound = outbound[0]

                if self.get_type(outbound) == 'Activation':
                    activation_str = self.get_activation(outbound)
                    break

                # Todo: Take into account relu parameters.
                if self.get_type(outbound) == 'ReLU':
                    print("Parsing ReLU parameters not yet implemented.")
                    activation_str = 'relu'
                    break

                try:
                    self.get_activation(outbound)
                    break
                except AttributeError:
                    pass

        activation, activation_str = get_custom_activation(activation_str)

        if activation_str == 'softmax' and \
                self.config.getboolean('conversion', 'softmax_to_relu'):
            activation = 'relu'
            activation_str = 'relu'
            print("Replaced softmax by relu activation function.")

        print("Using activation {}.".format(activation_str))
        attributes['activation'] = activation

    @abstractmethod
    def get_activation(self, layer):
        """Get the activation string of an activation ``layer``.

        Parameters
        ----------

        layer
            Layer

        Returns
        -------

        activation: str
            String indicating the activation of the ``layer``.

        """

        pass

    @abstractmethod
    def get_outbound_layers(self, layer):
        """Get outbound layers of ``layer``.

        Parameters
        ----------

        layer:
            Layer.

        Returns
        -------

        outbound: list
            Outbound layers of ``layer``.

        """

        pass

    @abstractmethod
    def parse_concatenate(self, layer, attributes):
        """Parse a concatenation layer.

        Parameters
        ----------

        layer:
            Layer.
        attributes: dict
            The layer attributes as key-value pairs in a dict.
        """

        pass

    def build_parsed_model(self):
        """Create a Keras model suitable for conversion to SNN.

        This method uses the specifications in `_layer_list` to build a
        Keras model. The resulting model contains all essential information
        about the original network, independently of the model library in which
        the original network was built (e.g. Caffe).

        Returns
        -------

        parsed_model: keras.models.Model
            A Keras model, functionally equivalent to `input_model`.
        """

        img_input = keras.layers.Input(
            batch_shape=self.get_batch_input_shape(), name='input')
        parsed_layers = {'input': img_input}
        print("Building parsed model...\n")
        for layer in self._layer_list:
            # Replace 'parameters' key with Keras key 'weights'
            if 'parameters' in layer:
                layer['weights'] = layer.pop('parameters')

            # Add layer
            try:
                _x = layer.pop('layer_type')
                parsed_layer = getattr(keras.layers, _x)
            except AttributeError as e:
                print(e, file=sys.stderr)
                import dnns
                parsed_layer = getattr(dnns, _x)

            inbound = [parsed_layers[inb] for inb in layer.pop('inbound')]
            if len(inbound) == 1:
                inbound = inbound[0]
            check_for_custom_activations(layer)
            parsed_layers[layer['name']] = parsed_layer(**layer)(inbound)

        print("Compiling parsed model...\n")
        self.parsed_model = keras.models.Model(img_input, parsed_layers[
            self._layer_list[-1]['name']])
        # Optimizer and loss do not matter because we only do inference.
        self.parsed_model.compile(
            'sgd', 'categorical_crossentropy',
            ['accuracy', keras.metrics.top_k_categorical_accuracy])
<<<<<<< HEAD
        # Todo: Enable adding custom metric via self.input_model.metrics.

=======
        self.parsed_model.summary()
>>>>>>> 4f2ad2d2
        return self.parsed_model

    def evaluate(self, batch_size, num_to_test, x_test=None, y_test=None,
                 dataflow=None):
        """Evaluate parsed Keras model.

        Can use either numpy arrays ``x_test, y_test`` containing the test
        samples, or generate them with a dataflow
        (``keras.ImageDataGenerator.flow_from_directory`` object).

        Parameters
        ----------

        batch_size: int
            Batch size

        num_to_test: int
            Number of samples to test

        x_test: Optional[np.ndarray]

        y_test: Optional[np.ndarray]

        dataflow: keras.ImageDataGenerator.flow_from_directory
        """

        assert (x_test is not None and y_test is not None or dataflow is not
                None), "No testsamples provided."

        if x_test is not None:
            score = self.parsed_model.evaluate(x_test, y_test, batch_size,
                                               verbose=0)
        else:
            steps = int(num_to_test / batch_size)
            score = self.parsed_model.evaluate_generator(dataflow, steps)
        print("Top-1 accuracy: {:.2%}".format(score[1]))
        print("Top-5 accuracy: {:.2%}\n".format(score[2]))

        return score


def absorb_bn_parameters(weight, bias, mean, var_eps_sqrt_inv, gamma, beta,
<<<<<<< HEAD
                         axis, image_data_format, is_depthwise=False):
=======
                         axis, image_data_format):
>>>>>>> 4f2ad2d2
    """
    Absorb the parameters of a batch-normalization layer into the previous
    layer.
    """

<<<<<<< HEAD
    axis = weight.ndim + axis if axis < 0 else axis

    print("Using BatchNorm axis {}.".format(axis))

    # Map batch norm axis from layer dimension space to kernel dimension space.
    # kernel_axes tells where to map each axis of a layer. Assumes that kernels
    # are shaped like [height, width, num_input_channels, num_output_channels],
    # and layers like [batch_size, channels, height, width] or
    # [batch_size, height, width, channels].
    if weight.ndim == 4:

        channel_axis = 2 if is_depthwise else 3

        if image_data_format == 'channels_first':
            kernel_axes = [None, channel_axis, 0, 1]
        else:
            kernel_axes = [None, 0, 1, channel_axis]

        # Read: batch axis is mapped nowhere, channel axis is mapped from 1 or
        # 3 to 3, etc.
        layer2kernel_axes_map = {layer_axis: kernel_axis for layer_axis,
                                 kernel_axis in enumerate(kernel_axes)}

        axis = layer2kernel_axes_map[axis]
=======
    axis = weight.ndim - 1 if axis == -1 else axis

    print("Using BatchNorm axis {}.".format(axis))

    # TODO Check how broken this is ... how did this even work in the first place?

    # # Map batch norm axis from layer dimension space to kernel dimension space.
    # # kernel_axes tells where to map each axis of a layer. Assumes that kernels
    # # are shaped like [height, width, num_input_channels, num_output_channels],
    # # and layers like [batch_size, channels, height, width] or
    # # [batch_size, height, width, channels].
    # if weight.ndim == 4:
    #     kernel_axes = [None, 3, 0, 1] if image_data_format == 'channels_first' \
    #         else [None, 0, 1, 3]
    #     layer2kernel_axes_map = {layer_axis: kernel_axis for layer_axis,
    #                              kernel_axis in enumerate(kernel_axes)}
    #     # Read: batch axis is mapped nowhere, channel axis is mapped from 1 or
    #     # 3 to 3, etc.
    #     axis = layer2kernel_axes_map[axis]
>>>>>>> 4f2ad2d2

    broadcast_shape = [1] * weight.ndim
    broadcast_shape[axis] = weight.shape[axis]
    var_eps_sqrt_inv = np.reshape(var_eps_sqrt_inv, broadcast_shape)
    gamma = np.reshape(gamma, broadcast_shape)
    beta = np.reshape(beta, broadcast_shape)
    bias = np.reshape(bias, broadcast_shape)
    mean = np.reshape(mean, broadcast_shape)
    bias_bn = np.ravel(beta + (bias - mean) * gamma * var_eps_sqrt_inv)
    weight_bn = weight * gamma * var_eps_sqrt_inv

    return weight_bn, bias_bn


def modify_parameter_precision(weights, biases, config, attributes):
    if config.getboolean('cell', 'binarize_weights'):
        from snntoolbox.utils.utils import binarize
        print("Binarizing weights.")
        weights = binarize(weights)
    elif config.getboolean('cell', 'quantize_weights'):
        assert 'Qm.f' in attributes, \
            "In the [cell] section of the configuration file, " \
            "'quantize_weights' was set to True. For this to " \
            "work, the layer needs to specify the fixed point " \
            "number format 'Qm.f'."
        from snntoolbox.utils.utils import reduce_precision
        m, f = attributes.get('Qm.f')
        print("Quantizing weights to Q{}.{}.".format(m, f))
        weights = reduce_precision(weights, m, f)
        if attributes.get('quantize_bias', False):
            biases = reduce_precision(biases, m, f)

    # These attributes are not needed any longer and would not be
    # understood by Keras when building the parsed model.
    attributes.pop('quantize_bias', None)
    attributes.pop('Qm.f', None)

    return weights, biases


def padding_string(pad, pool_size):
    """Get string defining the border mode.

    Parameters
    ----------

    pad: tuple[int]
        Zero-padding in x- and y-direction.
    pool_size: list[int]
        Size of kernel.

    Returns
    -------

    padding: str
        Border mode identifier.
    """

    if isinstance(pad, str):
        return pad

    if pad == (0, 0):
        padding = 'valid'
    elif pad == (pool_size[0] // 2, pool_size[1] // 2):
        padding = 'same'
    elif pad == (pool_size[0] - 1, pool_size[1] - 1):
        padding = 'full'
    else:
        raise NotImplementedError(
            "Padding {} could not be interpreted as any of the ".format(pad) +
            "supported border modes 'valid', 'same' or 'full'.")
    return padding


def has_weights(layer):
    """Return ``True`` if layer has weights.

    Parameters
    ----------

    layer : keras.layers.Layer
        Keras layer

    Returns
    -------

    : bool
        ``True`` if layer has weights.
    """

    return len(layer.weights)


def get_inbound_layers_with_params(layer):
    """Iterate until inbound layers are found that have parameters.

    Parameters
    ----------

    layer: keras.layers.Layer
        Layer

    Returns
    -------

    : list
        List of inbound layers.
    """

    inbound = layer
    while True:
        inbound = get_inbound_layers(inbound)
        if len(inbound) == 1:
            inbound = inbound[0]
            if has_weights(inbound):
                return [inbound]
        else:
            result = []
            for inb in inbound:
                if has_weights(inb):
                    result.append(inb)
                else:
                    result += get_inbound_layers_with_params(inb)
            return result


def get_inbound_layers_without_params(layer):
    """Return inbound layers.

    Parameters
    ----------

    layer: Keras.layers
        A Keras layer.

    Returns
    -------

    : list[Keras.layers]
        List of inbound layers.
    """

    return [layer for layer in get_inbound_layers(layer)
            if not has_weights(layer)]


def get_inbound_layers(layer):
    """Return inbound layers.

    Parameters
    ----------

    layer: Keras.layers
        A Keras layer.

    Returns
    -------

    : list[Keras.layers]
        List of inbound layers.
    """

    try:
        # noinspection PyProtectedMember
        inbound_layers = layer._inbound_nodes[0].inbound_layers
    except AttributeError:  # For Keras backward-compatibility.
        inbound_layers = layer.inbound_nodes[0].inbound_layers
    return inbound_layers


def get_outbound_layers(layer):
    """Return outbound layers.

    Parameters
    ----------

    layer: Keras.layers
        A Keras layer.

    Returns
    -------

    : list[Keras.layers]
        List of outbound layers.
    """

    try:
        # noinspection PyProtectedMember
        outbound_nodes = layer._outbound_nodes
    except AttributeError:  # For Keras backward-compatibility.
        outbound_nodes = layer.outbound_nodes
    return [on.outbound_layer for on in outbound_nodes]


def get_outbound_activation(layer):
    """
    Iterate over 2 outbound layers to find an activation layer. If there is no
    activation layer, take the activation of the current layer.

    Parameters
    ----------

    layer: Union[keras.layers.Conv2D, keras.layers.Dense]
        Layer

    Returns
    -------

    activation: str
        Name of outbound activation type.
    """

    activation = layer.activation.__name__
    outbound = layer
    for _ in range(2):
        outbound = get_outbound_layers(outbound)
        if len(outbound) == 1 and get_type(outbound[0]) == 'Activation':
            activation = outbound[0].activation.__name__
    return activation


def get_fanin(layer):
    """
    Return fan-in of a neuron in ``layer``.

    Parameters
    ----------

    layer: Subclass[keras.layers.Layer]
         Layer.

    Returns
    -------

    fanin: int
        Fan-in.

    """

    layer_type = get_type(layer)
    if 'Conv' in layer_type:
        ax = 1 if keras.backend.image_data_format() == 'channels_first' else -1
        fanin = np.prod(layer.kernel_size) * layer.input_shape[ax]
    elif 'Dense' in layer_type:
        fanin = layer.input_shape[1]
    elif 'Pool' in layer_type:
        fanin = 0
    else:
        fanin = 0

    return fanin


def get_fanout(layer, config):
    """
    Return fan-out of a neuron in ``layer``.

    Parameters
    ----------

    layer: Subclass[keras.layers.Layer]
         Layer.
    config: configparser.ConfigParser
        Settings.

    Returns
    -------

    fanout: Union[int, ndarray]
        Fan-out. The fan-out of a neuron projecting onto a convolution layer
        varies between neurons in a feature map if the stride of the
        convolution layer is greater than unity. In this case, return an array
        of the same shape as the layer.
    """

    from snntoolbox.simulation.utils import get_spiking_outbound_layers

    # In branched architectures like GoogLeNet, we have to consider multiple
    # outbound layers.
    next_layers = get_spiking_outbound_layers(layer, config)
    fanout = 0
    for next_layer in next_layers:
        if 'Conv' in next_layer.name and not has_stride_unity(next_layer):
            fanout = np.zeros(layer.output_shape[1:])
            break

    for next_layer in next_layers:
        if 'Dense' in next_layer.name:
            fanout += next_layer.units
        elif 'Pool' in next_layer.name:
            fanout += 1
        elif 'DepthwiseConv' in next_layer.name:
            if has_stride_unity(next_layer):
                fanout += np.prod(next_layer.kernel_size)
            else:
                fanout += get_fanout_array(layer, next_layer, True)
        elif 'Conv' in next_layer.name:
            if has_stride_unity(next_layer):
                fanout += np.prod(next_layer.kernel_size) * next_layer.filters
            else:
                fanout += get_fanout_array(layer, next_layer)

    return fanout


def has_stride_unity(layer):
    """Return `True` if the strides in all dimensions of a ``layer`` are 1."""

    return all([s == 1 for s in layer.strides])


def get_fanout_array(layer_pre, layer_post, is_depthwise_conv=False):
    """
    Return an array of the same shape as ``layer_pre``, where each entry gives
    the number of outgoing connections of a neuron. In convolution layers where
    the post-synaptic layer has stride > 1, the fan-out varies between neurons.
    """

    ax = 1 if keras.backend.image_data_format() == 'channels_first' else 0

    nx = layer_post.output_shape[2 + ax]  # Width of feature map
    ny = layer_post.output_shape[1 + ax]  # Height of feature map
    nz = layer_post.output_shape[ax]  # Number of channels
    kx, ky = layer_post.kernel_size  # Width and height of kernel
    px = int((kx - 1) / 2) if layer_post.padding == 'same' else 0
    py = int((ky - 1) / 2) if layer_post.padding == 'same' else 0
    sx = layer_post.strides[1]
    sy = layer_post.strides[0]

    fanout = np.zeros(layer_pre.output_shape[1:])

    for y_pre in range(fanout.shape[0 + ax]):
        y_post = [int((y_pre + py) / sy)]
        wy = (y_pre + py) % sy
        i = 1
        while wy + i * sy < ky:
            y = y_post[0] - i
            if 0 <= y < ny:
                y_post.append(y)
            i += 1
        for x_pre in range(fanout.shape[1 + ax]):
            x_post = [int((x_pre + px) / sx)]
            wx = (x_pre + px) % sx
            i = 1
            while wx + i * sx < kx:
                x = x_post[0] - i
                if 0 <= x < nx:
                    x_post.append(x)
                i += 1

            if ax:
                fanout[:, y_pre, x_pre] = len(x_post) * len(y_post)
            else:
                fanout[y_pre, x_pre, :] = len(x_post) * len(y_post)

    if not is_depthwise_conv:
        fanout *= nz

    return fanout


def get_type(layer):
    """Get type of Keras layer.

    Parameters
    ----------

    layer: Keras.layers.Layer
        Keras layer.

    Returns
    -------

    : str
        Layer type.

    """

    return layer.__class__.__name__


def get_quantized_activation_function_from_string(activation_str):
    """
    Parse a string describing the activation of a layer, and return the
    corresponding activation function.

    Parameters
    ----------

    activation_str : str
        Describes activation.

    Returns
    -------

    activation : functools.partial
        Activation function.

    Examples
    --------

    >>> f = get_quantized_activation_function_from_string('relu_Q1.15')
    >>> f
    functools.partial(<function reduce_precision at 0x7f919af92b70>,
                      f='15', m='1')
    >>> print(f.__name__)
    relu_Q1.15
    """

    # TODO: We implicitly assume relu activation function here. Change this to
    #       allow for general activation functions with reduced precision.

    from functools import partial
    from snntoolbox.utils.utils import quantized_relu

    m, f = map(int, activation_str[activation_str.index('_Q') + 2:].split('.'))
    activation = partial(quantized_relu, m=m, f=f)
    activation.__name__ = activation_str

    return activation


def get_clamped_relu_from_string(activation_str):
    from snntoolbox.utils.utils import ClampedReLU

    threshold, max_value = map(eval, activation_str.split('_')[-2:])

    activation = ClampedReLU(threshold, max_value)

    return activation


def get_noisy_softplus_from_string(activation_str):
    from snntoolbox.utils.utils import NoisySoftplus

    k, sigma = map(eval, activation_str.split('_')[-2:])

    activation = NoisySoftplus(k, sigma)

    return activation


def get_custom_activation(activation_str):
    """
    If ``activation_str`` describes a custom activation function, import this
    function from `snntoolbox.utils.utils` and return it. If custom activation
    function is not found or implemented, return the ``activation_str`` in
    place of the activation function.

    Parameters
    ----------

    activation_str : str
        Describes activation.

    Returns
    -------

    activation :
        Activation function.
    activation_str : str
        Describes activation.
    """

    if activation_str == 'binary_sigmoid':
        from snntoolbox.utils.utils import binary_sigmoid
        activation = binary_sigmoid
    elif activation_str == 'binary_tanh':
        from snntoolbox.utils.utils import binary_tanh
        activation = binary_tanh
    elif '_Q' in activation_str:
        activation = get_quantized_activation_function_from_string(
            activation_str)
    elif 'clamped_relu' in activation_str:
        activation = get_clamped_relu_from_string(activation_str)
    elif 'NoisySoftplus' in activation_str:
        from snntoolbox.utils.utils import NoisySoftplus
        activation = NoisySoftplus
    else:
        activation = activation_str

    return activation, activation_str


<<<<<<< HEAD
=======
def assemble_custom_dict(*args):
    assembly = []
    for arg in args:
        assembly += arg.items()
    return dict(assembly)


def get_custom_layers_dict(filepath=None):
    """
        Import all implemented custom layers so they can be used when
        loading a Keras model.

        Parameters
        ----------

        filepath : Optional[str]
            Path to json file containing additional custom objects.
        """
    from dnns import Sparse, SparseConv2D, \
        SparseDepthwiseConv2D, NoisySGD
    custom_obj = {'Sparse': Sparse,
                  'SparseConv2D': SparseConv2D,
                  'SparseDepthwiseConv2D': SparseDepthwiseConv2D,
                  'NoisySGD': NoisySGD
                  }
    if filepath is not None and filepath != '':
        import json
        with open(filepath) as f:
            kwargs = json.load(f)
            custom_obj.update(kwargs)

    return custom_obj


>>>>>>> 4f2ad2d2
def get_custom_activations_dict(filepath=None):
    """
    Import all implemented custom activation functions so they can be used when
    loading a Keras model.

    Parameters
    ----------

    filepath : Optional[str]
        Path to json file containing additional custom objects.
    """

    from snntoolbox.utils.utils import binary_sigmoid, binary_tanh, \
<<<<<<< HEAD
        ClampedReLU
=======
        ClampedReLU, LimitedReLU, NoisySoftplus
>>>>>>> 4f2ad2d2

    # Todo: We should be able to load a different activation for each layer.
    # Need to remove this hack:
    activation_str = 'relu_Q1.4'
    activation = get_quantized_activation_function_from_string(activation_str)

<<<<<<< HEAD
    return {'binary_sigmoid': binary_sigmoid,
            'binary_tanh': binary_tanh,
            # Todo: This should work regardless of the specific attributes of
            #       the ClampedReLU class used during training.
            'clamped_relu': ClampedReLU(),
            activation_str: activation,
            'precision': precision,
            'activity_regularizer': keras.regularizers.l1}


def precision(y_true, y_pred):
    """Precision metric.

    Computes the precision, a metric for multi-label classification of
    how many selected items are relevant. Only computes a batch-wise average of
    precision.
    """

    import keras.backend as k
    true_positives = k.sum(k.round(k.clip(y_true * y_pred, 0, 1)))
    predicted_positives = k.sum(k.round(k.clip(y_pred, 0, 1)))
    return true_positives / (predicted_positives + k.epsilon())
=======
    custom_objects = {'binary_sigmoid': binary_sigmoid,
                      'binary_tanh': binary_tanh,
                      # Todo: This should work regardless of the specific
                      #  attributes of the ClampedReLU class used during
                      #  training.
                      'clamped_relu': ClampedReLU(),
                      'LimitedReLU': LimitedReLU,
                      'relu6': LimitedReLU({'max_value': 6}),
                      'Noisy_Softplus': NoisySoftplus,
                      activation_str: activation}

    if filepath is not None and filepath != '':
        import json
        with open(filepath) as f:
            kwargs = json.load(f)

        for key in kwargs:
            if 'LimitedReLU' in key:
                custom_objects[key] = LimitedReLU(kwargs[key])
    return custom_objects


def check_for_custom_activations(layer_attributes):
    """
    Check if the layer contains a custom activation function, and deal with it
    appropriately.

    Parameters
    ----------

    layer_attributes: dict
        A dictionary containing the attributes of the layer.
    """

    if 'activation' not in layer_attributes.keys():
        return

    activation = layer_attributes.get('activation')

    if 'LimitedReLU' in activation:
        from snntoolbox.utils.utils import LimitedReLU
        args = activation.split('_')[:-1]
        kwargs = {key: float(arg) for key, arg in
                  zip(['negative_slope', 'max_value', 'threshold'], args)}
        layer_attributes['activation'] = LimitedReLU(kwargs)
>>>>>>> 4f2ad2d2
<|MERGE_RESOLUTION|>--- conflicted
+++ resolved
@@ -130,30 +130,20 @@
                 prev_layer_type = self.get_type(prev_layer)
                 print("Absorbing batch-normalization parameters into " +
                       "parameters of previous {}.".format(prev_layer_type))
-<<<<<<< HEAD
-                args = parameters + parameters_bn
-                kwargs = {'axis': axis, 'image_data_format':
-                          keras.backend.image_data_format(),
-                          'is_depthwise': prev_layer_type == 'DepthwiseConv2D'}
-                self._layer_list[prev_layer_idx]['parameters'] = \
-                    absorb_bn_parameters(*args, **kwargs)
-=======
                 _depthwise_conv_names = ['DepthwiseConv2D',
                                          'SparseDepthwiseConv2D']
+                _sparse_names = ['Sparse', 'SparseConv2D', 'SparseDepthwiseConv2D']
                 axis = -2 if prev_layer_type in _depthwise_conv_names else axis
-                if (self._layer_list[prev_layer_idx]['layer_type'] in
-                        ['Sparse', 'SparseConv2D', 'SparseDepthwiseConv2D']):
+                if (self._layer_list[prev_layer_idx]['layer_type'] in _sparse_names):
                     args = [parameters[0], parameters[2]] + parameters_bn
                 else:
                     args = parameters[:2] + parameters_bn
                 kwargs = {'axis': axis, 'image_data_format':
-                    keras.backend.image_data_format()}
-
-
+                          keras.backend.image_data_format(),
+                          'is_depthwise': prev_layer_type in _depthwise_conv_names}
                 params_to_absorb = absorb_bn_parameters(*args, **kwargs)
-                # is the layer in questions sparse?
-                if (self._layer_list[prev_layer_idx]['layer_type'] in
-                        ['Sparse', 'SparseConv2D', 'SparseDepthwiseConv2D']):
+                # is the layer in question sparse?
+                if (self._layer_list[prev_layer_idx]['layer_type'] in _sparse_names):
                     # then you also need to save the mask associated with it
                     params_to_absorb = (params_to_absorb[0],
                                         params_to_absorb[1],
@@ -162,29 +152,17 @@
 
                 self._layer_list[prev_layer_idx]['parameters'] = params_to_absorb
 
->>>>>>> 4f2ad2d2
-
             if layer_type == 'GlobalAveragePooling2D':
                 print("Replacing GlobalAveragePooling by AveragePooling "
                       "plus Flatten.")
-<<<<<<< HEAD
                 a = 1 if keras.backend.image_data_format() == 'channels_last' \
                     else 2
                 self._layer_list.append(
                     {'layer_type': 'AveragePooling2D',
                      'name': self.get_name(layer, idx, 'AveragePooling2D'),
                      'pool_size': (layer.input_shape[a: a + 2]),
-                     'inbound': self.get_inbound_names(layer, name_map)})
-=======
-                # TODO Check how broken this is ... how did this even work in the first place?
-                pool_size = [layer.input_shape[-3], layer.input_shape[-2]]
-                self._layer_list.append(
-                    {'layer_type': 'AveragePooling2D',
-                     'name': self.get_name(layer, idx, 'AveragePooling2D'),
-                     'input_shape': layer.input_shape, 'pool_size': pool_size,
                      'inbound': self.get_inbound_names(layer, name_map),
                      'strides': [1, 1]})
->>>>>>> 4f2ad2d2
                 name_map['AveragePooling2D' + str(idx)] = idx
                 idx += 1
                 num_str = str(idx) if idx > 9 else '0' + str(idx)
@@ -233,49 +211,26 @@
 
             if layer_type in {'Conv1D', 'Conv2D'}:
                 self.parse_convolution(layer, attributes)
-
-<<<<<<< HEAD
+                
+            if layer_type == 'SparseConv2D':
+                self.parse_sparse_convolution(layer, attributes)
+
             if layer_type == 'DepthwiseConv2D':
                 self.parse_depthwiseconvolution(layer, attributes)
 
-=======
-            if layer_type == 'SparseConv2D':
-                self.parse_sparse_convolution(layer, attributes)
-
-            if layer_type == 'DepthwiseConv2D':
-                self.parse_depthwiseconvolution(layer, attributes)
-
             if layer_type == 'SparseDepthwiseConv2D':
                 self.parse_sparse_depthwiseconvolution(layer, attributes)
-
+                
             if layer_type in ['Sparse', 'SparseConv2D', 'SparseDepthwiseConv2D']:
                 weights, bias, mask = attributes['parameters']
-                if self.config.getboolean('cell', 'binarize_weights'):
-                    from snntoolbox.utils.utils import binarize
-                    print("Binarizing weights.")
-                    weights = binarize(weights)
-                elif self.config.getboolean('cell', 'quantize_weights'):
-                    assert 'Qm.f' in attributes, \
-                        "In the [cell] section of the configuration file, " \
-                        "'quantize_weights' was set to True. For this to " \
-                        "work, the layer needs to specify the fixed point " \
-                        "number format 'Qm.f'."
-                    from snntoolbox.utils.utils import reduce_precision
-                    m, f = attributes.get('Qm.f')
-                    print("Quantizing weights to Q{}.{}.".format(m, f))
-                    weights = reduce_precision(weights, m, f)
-                    if attributes.get('quantize_bias', False):
-                        bias = reduce_precision(bias, m, f)
+                
+                weights, bias = modify_parameter_precision(
+                    weights, bias, self.config, attributes)
+                
                 attributes['parameters'] = (weights, bias, mask)
-                # These attributes are not needed any longer and would not be
-                # understood by Keras when building the parsed model.
-                attributes.pop('quantize_bias', None)
-                attributes.pop('Qm.f', None)
-
+                
                 self.absorb_activation(layer, attributes)
-
-
->>>>>>> 4f2ad2d2
+                
             if layer_type in {'Dense', 'Conv1D', 'Conv2D', 'DepthwiseConv2D'}:
                 weights, bias = attributes['parameters']
 
@@ -508,6 +463,7 @@
         shape_string[0] = "_" + shape_string[0]
         shape_string[-1] = shape_string[-1][:-1]
         shape_string = "".join(shape_string)
+        
         num_str = str(idx) if idx > 9 else '0' + str(idx)
 
         return num_str + layer_type + shape_string
@@ -536,15 +492,10 @@
         previous_layers = self.get_inbound_layers(layer)
         prev_layer_output_shape = self.get_output_shape(previous_layers[0])
         if len(output_shape) < len(prev_layer_output_shape) and \
-<<<<<<< HEAD
-                self.get_type(layer) != 'Flatten':
+                self.get_type(layer) != 'Flatten' and \
+                self.get_type(previous_layers[0]) != 'InputLayer':
             assert len(previous_layers) == 1, \
                 "Layer to flatten must be unique."
-=======
-                self.get_type(layer) != 'Flatten' and \
-                self.get_type(previous_layers[0]) != 'InputLayer':
-            assert len(previous_layers) == 1, "Layer to flatten must be unique."
->>>>>>> 4f2ad2d2
             print("Inserting layer Flatten.")
             num_str = str(idx) if idx > 9 else '0' + str(idx)
             shape_string = str(np.prod(prev_layer_output_shape[1:]))
@@ -773,12 +724,8 @@
         self.parsed_model.compile(
             'sgd', 'categorical_crossentropy',
             ['accuracy', keras.metrics.top_k_categorical_accuracy])
-<<<<<<< HEAD
         # Todo: Enable adding custom metric via self.input_model.metrics.
-
-=======
         self.parsed_model.summary()
->>>>>>> 4f2ad2d2
         return self.parsed_model
 
     def evaluate(self, batch_size, num_to_test, x_test=None, y_test=None,
@@ -821,17 +768,12 @@
 
 
 def absorb_bn_parameters(weight, bias, mean, var_eps_sqrt_inv, gamma, beta,
-<<<<<<< HEAD
                          axis, image_data_format, is_depthwise=False):
-=======
-                         axis, image_data_format):
->>>>>>> 4f2ad2d2
     """
     Absorb the parameters of a batch-normalization layer into the previous
     layer.
     """
 
-<<<<<<< HEAD
     axis = weight.ndim + axis if axis < 0 else axis
 
     print("Using BatchNorm axis {}.".format(axis))
@@ -856,27 +798,6 @@
                                  kernel_axis in enumerate(kernel_axes)}
 
         axis = layer2kernel_axes_map[axis]
-=======
-    axis = weight.ndim - 1 if axis == -1 else axis
-
-    print("Using BatchNorm axis {}.".format(axis))
-
-    # TODO Check how broken this is ... how did this even work in the first place?
-
-    # # Map batch norm axis from layer dimension space to kernel dimension space.
-    # # kernel_axes tells where to map each axis of a layer. Assumes that kernels
-    # # are shaped like [height, width, num_input_channels, num_output_channels],
-    # # and layers like [batch_size, channels, height, width] or
-    # # [batch_size, height, width, channels].
-    # if weight.ndim == 4:
-    #     kernel_axes = [None, 3, 0, 1] if image_data_format == 'channels_first' \
-    #         else [None, 0, 1, 3]
-    #     layer2kernel_axes_map = {layer_axis: kernel_axis for layer_axis,
-    #                              kernel_axis in enumerate(kernel_axes)}
-    #     # Read: batch axis is mapped nowhere, channel axis is mapped from 1 or
-    #     # 3 to 3, etc.
-    #     axis = layer2kernel_axes_map[axis]
->>>>>>> 4f2ad2d2
 
     broadcast_shape = [1] * weight.ndim
     broadcast_shape[axis] = weight.shape[axis]
@@ -949,6 +870,41 @@
             "Padding {} could not be interpreted as any of the ".format(pad) +
             "supported border modes 'valid', 'same' or 'full'.")
     return padding
+
+
+def load_parameters(filepath):
+    """Load all layer parameters from an HDF5 file."""
+
+    import h5py
+
+    f = h5py.File(filepath, 'r')
+
+    params = []
+    for k in sorted(f.keys()):
+        params.append(np.array(f.get(k)))
+
+    f.close()
+
+    return params
+
+
+def save_parameters(params, filepath, fileformat='h5'):
+    """Save all layer parameters to an HDF5 file."""
+
+    if fileformat == 'pkl':
+        import pickle
+        pickle.dump(params, open(filepath + '.pkl', str('wb')))
+    else:
+        import h5py
+        with h5py.File(filepath, mode='w') as f:
+            for i, p in enumerate(params):
+                if i < 10:
+                    j = '00' + str(i)
+                elif i < 100:
+                    j = '0' + str(i)
+                else:
+                    j = str(i)
+                f.create_dataset('param_'+j, data=p)
 
 
 def has_weights(layer):
@@ -1300,6 +1256,7 @@
 
 
 def get_clamped_relu_from_string(activation_str):
+
     from snntoolbox.utils.utils import ClampedReLU
 
     threshold, max_value = map(eval, activation_str.split('_')[-2:])
@@ -1360,15 +1317,11 @@
 
     return activation, activation_str
 
-
-<<<<<<< HEAD
-=======
 def assemble_custom_dict(*args):
     assembly = []
     for arg in args:
         assembly += arg.items()
     return dict(assembly)
-
 
 def get_custom_layers_dict(filepath=None):
     """
@@ -1396,8 +1349,6 @@
 
     return custom_obj
 
-
->>>>>>> 4f2ad2d2
 def get_custom_activations_dict(filepath=None):
     """
     Import all implemented custom activation functions so they can be used when
@@ -1411,52 +1362,25 @@
     """
 
     from snntoolbox.utils.utils import binary_sigmoid, binary_tanh, \
-<<<<<<< HEAD
-        ClampedReLU
-=======
         ClampedReLU, LimitedReLU, NoisySoftplus
->>>>>>> 4f2ad2d2
 
     # Todo: We should be able to load a different activation for each layer.
     # Need to remove this hack:
     activation_str = 'relu_Q1.4'
     activation = get_quantized_activation_function_from_string(activation_str)
 
-<<<<<<< HEAD
     return {'binary_sigmoid': binary_sigmoid,
             'binary_tanh': binary_tanh,
             # Todo: This should work regardless of the specific attributes of
             #       the ClampedReLU class used during training.
             'clamped_relu': ClampedReLU(),
+            'LimitedReLU': LimitedReLU,
+            'relu6': LimitedReLU({'max_value': 6}),
             activation_str: activation,
+            'Noisy_Softplus': NoisySoftplus,
             'precision': precision,
             'activity_regularizer': keras.regularizers.l1}
-
-
-def precision(y_true, y_pred):
-    """Precision metric.
-
-    Computes the precision, a metric for multi-label classification of
-    how many selected items are relevant. Only computes a batch-wise average of
-    precision.
-    """
-
-    import keras.backend as k
-    true_positives = k.sum(k.round(k.clip(y_true * y_pred, 0, 1)))
-    predicted_positives = k.sum(k.round(k.clip(y_pred, 0, 1)))
-    return true_positives / (predicted_positives + k.epsilon())
-=======
-    custom_objects = {'binary_sigmoid': binary_sigmoid,
-                      'binary_tanh': binary_tanh,
-                      # Todo: This should work regardless of the specific
-                      #  attributes of the ClampedReLU class used during
-                      #  training.
-                      'clamped_relu': ClampedReLU(),
-                      'LimitedReLU': LimitedReLU,
-                      'relu6': LimitedReLU({'max_value': 6}),
-                      'Noisy_Softplus': NoisySoftplus,
-                      activation_str: activation}
-
+    
     if filepath is not None and filepath != '':
         import json
         with open(filepath) as f:
@@ -1467,7 +1391,6 @@
                 custom_objects[key] = LimitedReLU(kwargs[key])
     return custom_objects
 
-
 def check_for_custom_activations(layer_attributes):
     """
     Check if the layer contains a custom activation function, and deal with it
@@ -1483,12 +1406,15 @@
     if 'activation' not in layer_attributes.keys():
         return
 
-    activation = layer_attributes.get('activation')
-
-    if 'LimitedReLU' in activation:
-        from snntoolbox.utils.utils import LimitedReLU
-        args = activation.split('_')[:-1]
-        kwargs = {key: float(arg) for key, arg in
-                  zip(['negative_slope', 'max_value', 'threshold'], args)}
-        layer_attributes['activation'] = LimitedReLU(kwargs)
->>>>>>> 4f2ad2d2
+def precision(y_true, y_pred):
+    """Precision metric.
+
+    Computes the precision, a metric for multi-label classification of
+    how many selected items are relevant. Only computes a batch-wise average of
+    precision.
+    """
+
+    import keras.backend as k
+    true_positives = k.sum(k.round(k.clip(y_true * y_pred, 0, 1)))
+    predicted_positives = k.sum(k.round(k.clip(y_pred, 0, 1)))
+    return true_positives / (predicted_positives + k.epsilon())