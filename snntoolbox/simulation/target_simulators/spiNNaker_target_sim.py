# -*- coding: utf-8 -*-
"""
Building and simulating spiking neural networks using
`SpiNNaker <http://apt.cs.manchester.ac.uk/projects/SpiNNaker/>`_.

Dependency: `SpyNNaker software
<http://spinnakermanchester.github.io/development/devenv.html>`_
Some changes have to be made in SpyNNaker script due to compatibilty.
(@piewchee: Please specify.)

@author: rbodo, piewchee
"""

import os
import warnings

import numpy as np
import keras
from snntoolbox.utils.utils import confirm_overwrite
from snntoolbox.simulation.target_simulators.pyNN_target_sim import SNN as PYSNN


class SNN(PYSNN):

    def setup_layers(self, batch_shape):
        '''Iterates over all layers to instantiate them in the simulator.
        This is done in reverse for SpiNNaker because it changes
         machine placement so larger layers are placed later.'''
        from snntoolbox.parsing.utils import get_type
        from snntoolbox.simulation.target_simulators.pyNN_target_sim import get_shape_from_label

        self.add_input_layer(batch_shape)
<<<<<<< HEAD

        # temp_layers = self.layers
        # self.layers = []
        # "Adding the input layer"
        # self.layers.append(temp_layers.pop())

        for layer in self.parsed_model.layers[1:]:
            print("Instantiating layer: {}".format(layer.name))
            self.add_layer(layer)
=======
        temp_layers = self.layers
        self.layers = []
        print("Adding the input layer")        
        self.layers.append(temp_layers.pop())
        for layer in self.parsed_model.layers[1:]:
            if len(temp_layers) == 0:
                continue
>>>>>>> 3ab478f4
            layer_type = get_type(layer)
            print("Building layer: {}".format(layer.name))            
            if layer_type == 'Flatten':
                self.flatten_shapes.append(
                (layer.name, get_shape_from_label(self.layers[-1].label)))
                self.build_flatten(layer)
                continue
            if layer_type == 'Dense':
                self.layers.append(temp_layers.pop())
                self.build_dense(layer)
            elif layer_type in {'Conv2D','DepthwiseConv2D'}:
                self.layers.append(temp_layers.pop())
                self.build_convolution(layer)
                self.data_format = layer.data_format
            elif layer_type in {'MaxPooling2D', 'AveragePooling2D'}:
                self.layers.append(temp_layers.pop())
                self.build_pooling(layer)
                
            elif layer_type == 'ZeroPadding':
                padding = layer.padding
                if set(padding).issubset((1, (1, 1))):
                    self.change_padding = True
                    return
                else:
                    raise NotImplementedError(
                        "Border_mode {} not supported.".format(padding))    
            
            self.layers[-1].initialize(v=self.layers[-1].get('v_rest'))
    
    def add_layer(self, layer):
        
        # This implementation of ZeroPadding layers assumes symmetric single
        # padding ((1, 1), (1, 1)).
        # Todo: Generalize for asymmetric padding or arbitrary size.
        if 'ZeroPadding' in layer.__class__.__name__:
            return
        if 'Flatten' in layer.__class__.__name__:
            return
        if 'Reshape' in layer.__class__.__name__:
            return
        self.layers.append(self.sim.Population(
            np.asscalar(np.prod(layer.output_shape[1:], dtype=np.int)),
            self.sim.IF_curr_exp, self.cellparams, label=layer.name))

        

        lines = [
            "\n",
            "\t# Add layer {}.\n".format(layer.name),
            "\tprint('Building layer {}.')\n".format(layer.name),
            "\tlayers.append(sim.Population(np.asscalar(np.prod({}, "
            "dtype=np.int)), sim.IF_curr_exp, cellparams, label='{}'))\n"
            "".format(layer.output_shape[1:], layer.name),
            "\tlayers[-1].initialize(v=layers[-1].get('v_rest'))\n"
        ]
        with open(self.output_script_path, 'a') as f:
            f.writelines(lines)

    def build_dense(self, layer):
        """

        Parameters
        ----------
        layer : keras.layers.Dense

        Returns
        -------

        """

        if layer.activation.__name__ == 'softmax':
            warnings.warn("Activation 'softmax' not implemented. Using 'relu' "
                          "activation instead.", RuntimeWarning)

        weights, biases = layer.get_weights()

        self.set_biases(np.array(biases, 'float64'))
        delay = self.config.getfloat('cell', 'delay')

        if len(self.flatten_shapes) == 1:
            flatten_name, shape = self.flatten_shapes.pop() 
            if self.data_format == 'channels_last':
                print("Not swapping data_format of Flatten layer.")
                y_in, x_in, f_in = shape
                '''output_neurons = weights.shape[1]
                weights = weights.reshape((x_in, y_in, f_in, output_neurons), order ='C')
                weights = np.rollaxis(weights, 1, 0)
                weights = weights.reshape((y_in*x_in*f_in, output_neurons), order ='C')
                '''
            else:
                print("Swapping data_format of Flatten layer.")
                f_in, y_in, x_in = shape
                output_neurons = weights.shape[1]
                weights = weights.reshape((y_in, x_in, f_in, output_neurons), order='F')
                weights = np.rollaxis(weights, 2, 0)
                weights = weights.reshape((y_in*x_in*f_in, output_neurons), order='F')

            exc_connections = []
            inh_connections = []
            for i in range(weights.shape[0]):  # Input neurons
                # Sweep across channel axis of feature map. Assumes that each
                # consecutive input neuron lies in a different channel. This is
                # the case for channels_last, but not for channels_first.
                f = i % f_in
                # Sweep across height of feature map. Increase y by one if all
                # rows along the channel axis were seen.
                y = i // (f_in * x_in)
                # Sweep across width of feature map.
                x = (i // f_in) % x_in
                new_i = f * x_in * y_in + x_in * y + x
                for j in range(weights.shape[1]):  # Output neurons
                    c = (new_i, j, weights[i, j], delay)
                    if c[2] > 0.0:
                        exc_connections.append(c)
                    elif c[2] < 0.0:
                        inh_connections.append(c)

        elif len(self.flatten_shapes) > 1:
            raise RuntimeWarning("Not all Flatten layers have been consumed.")
        else:
            exc_connections = [(i, j, weights[i, j], delay)
                               for i, j in zip(*np.nonzero(weights > 0))]
            inh_connections = [(i, j, weights[i, j], delay)
                               for i, j in zip(*np.nonzero(weights < 0))]
        if self.config.getboolean('tools', 'simulate'):
            self.connections.append(self.sim.Projection(
                self.layers[-2], self.layers[-1],
                self.sim.FromListConnector(exc_connections,
                                           ['weight', 'delay']),
                receptor_type='excitatory',
                label=self.layers[-1].label+'_excitatory'))

            self.connections.append(self.sim.Projection(
                self.layers[-2], self.layers[-1],
                self.sim.FromListConnector(inh_connections,
                                           ['weight', 'delay']),
                receptor_type='inhibitory',
                label=self.layers[-1].label+'_inhibitory'))
        else:
            # The spinnaker implementation of Projection.save() is not working
            # yet, so we do save the connections manually here.
            filepath = os.path.join(self.config.get('paths', 'path_wd'),
                                    self.layers[-1].label)
            # noinspection PyTypeChecker
            np.savetxt(filepath + '_excitatory', np.array(exc_connections),
                       ['%d', '%d', '%.18f', '%.3f'],
                       header="columns = ['i', 'j', 'weight', 'delay']")
            # noinspection PyTypeChecker
            np.savetxt(filepath + '_inhibitory', np.array(inh_connections),
                       ['%d', '%d', '%.18f', '%.3f'],
                       header="columns = ['i', 'j', 'weight', 'delay']")

        lines = [
            "\n",
            "\t# Load dense projections created by snntoolbox.\n",
            "\tfilepath = os.path.join(path_wd, layers[-1].label + "
            "'_excitatory')"
            "\n",
            "\tsim.Projection(layers[-2], layers[-1], sim.FromFileConnector("
            "filepath))\n",
            "\tfilepath = os.path.join(path_wd, layers[-1].label + "
            "'_inhibitory')"
            "\n",
            "\tsim.Projection(layers[-2], layers[-1], sim.FromFileConnector("
            "filepath), receptor_type='inhibitory')\n",
            "\n",
            "\t# Set biases.\n",
            "\tfilepath = os.path.join(path_wd, layers[-1].label + '_biases')"
            "\n",
            "\tbiases = np.loadtxt(filepath)\n",
            "\tlayers[-1].set(i_offset=biases*dt/1e2)\n"
        ]
        with open(self.output_script_path, 'a') as f:
            f.writelines(lines)

    def build_convolution(self, layer):
        from snntoolbox.simulation.utils import build_convolution, build_depthwise_convolution
        from snntoolbox.parsing.utils import get_type

        # If the parsed model contains a ZeroPadding layer, we need to tell the
        # Conv layer about it here, because ZeroPadding layers are removed when
        # building the pyNN model.
        if self.change_padding:
            if layer.padding == 'valid':
                self.change_padding = False
                layer.padding = 'ZeroPadding'
            else:
                raise NotImplementedError(
                    "Border_mode {} in combination with ZeroPadding is not "
                    "supported.".format(layer.padding))

        delay = self.config.getfloat('cell', 'delay')
        transpose_kernel = \
            self.config.get('simulation', 'keras_backend') == 'tensorflow'
        
        if get_type(layer) == 'Conv2D':
            weights, biases = build_convolution(layer, delay, transpose_kernel)
        elif get_type(layer) == 'DepthwiseConv2D':
            weights, biases = build_depthwise_convolution(layer, delay, transpose_kernel)
        self.set_biases(biases)

        exc_connections = [c for c in weights if c[2] > 0]
        inh_connections = [c for c in weights if c[2] < 0]
        

        if self.config.getboolean('tools', 'simulate'):
            self.connections.append(self.sim.Projection(
                self.layers[-2], self.layers[-1],
                (self.sim.FromListConnector(exc_connections,['weight', 'delay'])),
                receptor_type='excitatory',
                label=self.layers[-1].label +'_excitatory'))

            self.connections.append(self.sim.Projection(
                self.layers[-2], self.layers[-1],
                (self.sim.FromListConnector(inh_connections,['weight', 'delay'])),
                receptor_type='inhibitory',
                label=self.layers[-1].label +'_inhibitory'))
        else:
            # The spinnaker implementation of Projection.save() is not working
            # yet, so we do save the connections manually here.
            filepath = os.path.join(self.config.get('paths', 'path_wd'),
                                    self.layers[-1].label)
            # noinspection PyTypeChecker
            np.savetxt(filepath + '_excitatory', np.array(exc_connections),
                       ['%d', '%d', '%.18f', '%.3f'],
                       header="columns = ['i', 'j', 'weight', 'delay']")
            # noinspection PyTypeChecker
            np.savetxt(filepath + '_inhibitory', np.array(inh_connections),
                       ['%d', '%d', '%.18f', '%.3f'],
                       header="columns = ['i', 'j', 'weight', 'delay']")

        lines = [
            "\n",
            "\t# Load convolution projections created by snntoolbox.\n",
            "\tfilepath = os.path.join(path_wd, layers[-1].label + "
            "'_excitatory')"
            "\n",
            "\tsim.Projection(layers[-2], layers[-1], sim.FromFileConnector("
            "filepath))\n",
            "\tfilepath = os.path.join(path_wd, layers[-1].label + "
            "'_inhibitory')"
            "\n",
            "\tsim.Projection(layers[-2], layers[-1], sim.FromFileConnector("
            "filepath), receptor_type='inhibitory')\n",
            "\n",
            "\t# Set biases.\n",
            "\tfilepath = os.path.join(path_wd, layers[-1].label + '_biases')"
            "\n",
            "\tbiases = np.loadtxt(filepath)\n",
            "\tlayers[-1].set(i_offset=biases*dt/1e2)\n"
        ]
        with open(self.output_script_path, 'a') as f:
            f.writelines(lines)

    def build_pooling(self, layer):
        from snntoolbox.simulation.utils import build_pooling

        delay = self.config.getfloat('cell', 'delay')

        weights = build_pooling(layer, delay) 
        if self.config.getboolean('tools', 'simulate'):
            self.connections.append(self.sim.Projection(
                self.layers[-2], self.layers[-1],
                self.sim.FromListConnector(weights,
                                           ['weight', 'delay']),
                receptor_type='excitatory',
                label=self.layers[-1].label+'_excitatory'))
        else:
            # The spinnaker implementation of Projection.save() is not working
            # yet, so we do save the connections manually here.
            filepath = os.path.join(self.config.get('paths', 'path_wd'),
                                    self.layers[-1].label)
            # noinspection PyTypeChecker
            np.savetxt(filepath, np.array(connections),
                       ['%d', '%d', '%.18f', '%.3f'],
                       header="columns = ['i', 'j', 'weight', 'delay']")

        lines = [
            "\n",
            "\t# Load pooling projections created by snntoolbox.\n",
            "\tfilepath = os.path.join(path_wd, layers[-1].label)\n",
            "\tsim.Projection(layers[-2], layers[-1], sim.FromFileConnector("
            "filepath))\n"
        ]
        with open(self.output_script_path, 'a') as f:
            f.writelines(lines)
    
    def save(self, path, filename):

        #Temporary fix to stop IsADirectory error 
        print("Not saving model to {}...".format(path))

    def save_connections(self, path):
        """Write parameters of a neural network to disk.

        The parameters between two layers are saved in a text file.
        They can then be used to connect pyNN populations e.g. with
        ``sim.Projection(layer1, layer2, sim.FromListConnector(filename))``,
        where ``sim`` is a simulator supported by pyNN, e.g. Brian, NEURON, or
        NEST.

        Parameters
        ----------

        path: str
            Path to directory where connections are saved.

        Return
        ------

            Text files containing the layer connections. Each file is named
            after the layer it connects to, e.g. ``layer2.txt`` if connecting
            layer1 to layer2.
        """

        print("Saving connections...")

        # Iterate over layers to save each projection in a separate txt file.
        for projection in self.connections:
            filepath = os.path.join(path, projection._projection_edge.label)
            if self.config.getboolean('output', 'overwrite') or \
                    confirm_overwrite(filepath):
                projection.save('connections', filepath)
                
    def simulate(self, **kwargs):
        self.sim.set_number_of_neurons_per_core(self.sim.IF_curr_exp, 128)
        data = kwargs[str('x_b_l')]
        if self.data_format == 'channels_last' and data.ndim == 4:
            data = np.moveaxis(data, 3, 1)
        
        x_flat = np.ravel(data)
        if self._poisson_input:
            rates = list(1000 * x_flat / self.rescale_fac)
            self.layers[0].set(rate=rates)
        elif self._dataset_format == 'aedat':
            raise NotImplementedError
        else:
            spike_times = \
                [np.linspace(0, self._duration, self._duration * amplitude)
                 for amplitude in x_flat]
            self.layers[0].set(spike_times=spike_times)

        from pynn_object_serialisation.functions import intercept_simulator
        import pylab
        current_time = pylab.datetime.datetime.now().strftime("_%H%M%S_%d%m%Y")
        intercept_simulator(self.sim, "snn_toolbox_spinnaker_" + current_time,
                            post_abort=True)
        self.sim.run(self._duration - self._dt)
        print("\nCollecting results...")
        output_b_l_t = self.get_recorded_vars(self.layers)

        return output_b_l_t<|MERGE_RESOLUTION|>--- conflicted
+++ resolved
@@ -30,7 +30,6 @@
         from snntoolbox.simulation.target_simulators.pyNN_target_sim import get_shape_from_label
 
         self.add_input_layer(batch_shape)
-<<<<<<< HEAD
 
         # temp_layers = self.layers
         # self.layers = []
@@ -40,15 +39,7 @@
         for layer in self.parsed_model.layers[1:]:
             print("Instantiating layer: {}".format(layer.name))
             self.add_layer(layer)
-=======
-        temp_layers = self.layers
-        self.layers = []
-        print("Adding the input layer")        
-        self.layers.append(temp_layers.pop())
-        for layer in self.parsed_model.layers[1:]:
-            if len(temp_layers) == 0:
-                continue
->>>>>>> 3ab478f4
+
             layer_type = get_type(layer)
             print("Building layer: {}".format(layer.name))            
             if layer_type == 'Flatten':
@@ -57,14 +48,11 @@
                 self.build_flatten(layer)
                 continue
             if layer_type == 'Dense':
-                self.layers.append(temp_layers.pop())
                 self.build_dense(layer)
             elif layer_type in {'Conv2D','DepthwiseConv2D'}:
-                self.layers.append(temp_layers.pop())
                 self.build_convolution(layer)
                 self.data_format = layer.data_format
             elif layer_type in {'MaxPooling2D', 'AveragePooling2D'}:
-                self.layers.append(temp_layers.pop())
                 self.build_pooling(layer)
                 
             elif layer_type == 'ZeroPadding':
