# -*- coding: utf-8 -*-
"""
Building and simulating spiking neural networks using
`SpiNNaker <http://apt.cs.manchester.ac.uk/projects/SpiNNaker/>`_.

Dependency: `SpyNNaker software
<http://spinnakermanchester.github.io/development/devenv.html>`_
Some changes have to be made in SpyNNaker script due to compatibilty.
(@piewchee: Please specify.)

@author: rbodo, piewchee
"""

import os
import warnings

import numpy as np
import keras
from snntoolbox.utils.utils import confirm_overwrite
from snntoolbox.simulation.target_simulators.pyNN_target_sim import SNN as PYSNN


class SNN(PYSNN):

    def scale_weights(self, weights):

        from math import exp
        # This ignores the leak term
        tau_syn_E = self.config.getfloat('cell', 'tau_syn_E')
        tau_syn_I = self.config.getfloat('cell', 'tau_syn_I')
        # just to give a sensible answer if tau_syn_E and I are different
        t = self._dt
        tau = (tau_syn_E + tau_syn_I) / 2
        scale = t / (tau * (exp(-(t / tau)) + 1))
<<<<<<< HEAD
        if isinstance(weights, list):
            weights = [(i, j, weight * scale, delay)
                       for (i, j, weight, delay) in weights]
        elif isinstance(weights, np.ndarray):
=======
        if type(weights) == list:
            weights = [(i, j, weight * scale, delay) for (i, j, weight, delay) in weights]
        elif type(weights) == np.ndarray:
>>>>>>> d338c5db
            weights = weights * scale
        else:
            raise Exception("Not a valid weight type")
        return weights

    def setup_layers(self, batch_shape):
        '''Iterates over all layers to instantiate them in the simulator.'''
        from snntoolbox.parsing.utils import get_type
        from snntoolbox.simulation.target_simulators.pyNN_target_sim import get_shape_from_label

        self.add_input_layer(batch_shape)

        for layer in self.parsed_model.layers[1:]:
            print("Instantiating layer: {}".format(layer.name))
            self.add_layer(layer)

            layer_type = get_type(layer)
            print("Building layer: {}".format(layer.name))
            if layer_type == 'Flatten':
                self.flatten_shapes.append(
                    (layer.name, get_shape_from_label(self.layers[-1].label)))
                self.build_flatten(layer)
                continue
            if layer_type == ['Dense', 'Sparse']:
                self.build_dense(layer)
<<<<<<< HEAD
            elif layer_type in {'Conv1D', 'Conv2D', 'DepthwiseConv2D'}:
=======
            elif layer_type in {'Conv2D', 'DepthwiseConv2D',
                                'SparseConv2D', 'SparseDepthwiseConv2D'}:
>>>>>>> d338c5db
                self.build_convolution(layer)
                self.data_format = layer.data_format
            elif layer_type in {'MaxPooling2D', 'AveragePooling2D'}:
                self.build_pooling(layer)

            elif layer_type == 'ZeroPadding':
                padding = layer.padding
                if set(padding).issubset((1, (1, 1))):
                    self.change_padding = True
                    return
                else:
                    raise NotImplementedError(
                        "Border_mode {} not supported.".format(padding))

    def add_layer(self, layer):

        # This implementation of ZeroPadding layers assumes symmetric single
        # padding ((1, 1), (1, 1)).
        # Todo: Generalize for asymmetric padding or arbitrary size.
        if 'ZeroPadding' in layer.__class__.__name__:
            return
        if 'Flatten' in layer.__class__.__name__:
            return
        if 'Reshape' in layer.__class__.__name__:
            return
        self.layers.append(self.sim.Population(
            np.asscalar(np.prod(layer.output_shape[1:], dtype=np.int)),
            self.sim.IF_curr_exp, self.cellparams, label=layer.name))

        self.layers[-1].initialize(v=self.layers[-1].get('v_rest'))

        lines = [
            "\n",
            "\t# Add layer {}.\n".format(layer.name),
            "\tprint('Building layer {}.')\n".format(layer.name),
            "\tlayers.append(sim.Population(np.asscalar(np.prod({}, "
            "dtype=np.int)), sim.IF_curr_exp, cellparams, label='{}'))\n"
            "".format(layer.output_shape[1:], layer.name),
            "\tlayers[-1].initialize(v=layers[-1].get('v_rest'))\n"
        ]
        with open(self.output_script_path, 'a') as f:
            f.writelines(lines)

    def build_dense(self, layer):
        """

        Parameters
        ----------
        layer : keras.layers.Dense

        Returns
        -------

        """

        if layer.activation.__name__ == 'softmax':
            warnings.warn("Activation 'softmax' not implemented. Using 'relu' "
                          "activation instead.", RuntimeWarning)
        all_weights = layer.get_weights()
        if len(all_weights) == 2:
            weights, biases = all_weights
        elif len(all_weights) == 3:
            weights, biases, masks = all_weights
            weights = weights * masks
        else:
            raise ValueError("Layer {} was expected to contain "
                             "weights, biases and, in rare cases,"
                             "masks.".format(layer.name))
        weights = self.scale_weights(weights)

<<<<<<< HEAD
        exc_connections = []
        inh_connections = []

        n = int(np.prod(layer.output_shape[1:]) / len(biases))
        biases = np.repeat(biases, n).astype('float64')

        self.set_biases(np.array(biases, 'float64'))
=======
        # Biases.
        n = int(np.prod(layer.output_shape[1:]) / len(biases))
        i_offset = np.repeat(biases, n).astype('float64')

        self.set_biases(i_offset)
        # self.set_biases(biases)
>>>>>>> d338c5db
        delay = self.config.getfloat('cell', 'delay')

        if len(self.flatten_shapes) == 1:
            flatten_name, shape = self.flatten_shapes.pop()
<<<<<<< HEAD
            y_in = 1
=======
>>>>>>> d338c5db
            if self.data_format == 'channels_last':
                print("Not swapping data_format of Flatten layer.")
                if len(shape) == 2:
                    x_in, f_in = shape
                    #weights = weights.flatten()
                else:
                    y_in, x_in, f_in = shape
                '''output_neurons = weights.shape[1]
                weights = weights.reshape((x_in, y_in, f_in, output_neurons), order ='C')
                weights = np.rollaxis(weights, 1, 0)
                weights = weights.reshape((y_in*x_in*f_in, output_neurons), order ='C')
                '''
            else:
                print("Swapping data_format of Flatten layer.")
                if len(shape) == 3:
                    f_in, y_in, x_in = shape
                    output_neurons = weights.shape[1]
                    weights = weights.reshape(
                        (y_in, x_in, f_in, output_neurons), order='F')
                    weights = np.rollaxis(weights, 2, 0)
<<<<<<< HEAD
                    weights = weights.reshape(
                        (y_in * x_in * f_in, output_neurons), order='F')
=======
                    weights = weights.reshape((y_in * x_in * f_in, output_neurons), order='F')
>>>>>>> d338c5db
                elif len(shape) == 2:
                    f_in, x_in = shape
                    weights = np.rollaxis(weights, 1, 0)
                    #weights = np.flatten(weights)
                else:
                    print(
                        "The input weight matrix did not have the expected dimensions")

            for i in range(weights.shape[0]):  # Input neurons
                # Sweep across channel axis of feature map. Assumes that each
                # consecutive input neuron lies in a different channel. This is
                # the case for channels_last, but not for channels_first.
                f = i % f_in
                # Sweep across height of feature map. Increase y by one if all
                # rows along the channel axis were seen.
                y = i // (f_in * x_in)
                # Sweep across width of feature map.
                x = (i // f_in) % x_in
                new_i = f * x_in * y_in + x_in * y + x
                for j in range(weights.shape[1]):  # Output neurons
                    c = (new_i, j, weights[i, j], delay)
                    if c[2] > 0.0:
                        exc_connections.append(c)
                    elif c[2] < 0.0:
                        inh_connections.append(c)
        elif len(self.flatten_shapes) > 1:
            raise RuntimeWarning("Not all Flatten layers have been consumed.")
        else:
            exc_connections = [(i, j, weights[i, j], delay)
                               for i, j in zip(*np.nonzero(weights > 0))]
            inh_connections = [(i, j, weights[i, j], delay)
                               for i, j in zip(*np.nonzero(weights < 0))]

        if self.config.getboolean('tools', 'simulate'):
            self.connections.append(self.sim.Projection(
                self.layers[-2], self.layers[-1],
                self.sim.FromListConnector(exc_connections,
                                           ['weight', 'delay']),
                receptor_type='excitatory',
                label=self.layers[-1].label + '_excitatory'))

            self.connections.append(self.sim.Projection(
                self.layers[-2], self.layers[-1],
                self.sim.FromListConnector(inh_connections,
                                           ['weight', 'delay']),
                receptor_type='inhibitory',
                label=self.layers[-1].label + '_inhibitory'))
        else:
            # The spinnaker implementation of Projection.save() is not working
            # yet, so we do save the connections manually here.
            filepath = os.path.join(self.config.get('paths', 'path_wd'),
                                    self.layers[-1].label)
            # noinspection PyTypeChecker
            np.savetxt(filepath + '_excitatory', np.array(exc_connections),
                       ['%d', '%d', '%.18f', '%.3f'],
                       header="columns = ['i', 'j', 'weight', 'delay']")
            # noinspection PyTypeChecker
            np.savetxt(filepath + '_inhibitory', np.array(inh_connections),
                       ['%d', '%d', '%.18f', '%.3f'],
                       header="columns = ['i', 'j', 'weight', 'delay']")

        lines = [
            "\n",
            "\t# Load dense projections created by snntoolbox.\n",
            "\tfilepath = os.path.join(path_wd, layers[-1].label + "
            "'_excitatory')"
            "\n",
            "\tsim.Projection(layers[-2], layers[-1], sim.FromFileConnector("
            "filepath))\n",
            "\tfilepath = os.path.join(path_wd, layers[-1].label + "
            "'_inhibitory')"
            "\n",
            "\tsim.Projection(layers[-2], layers[-1], sim.FromFileConnector("
            "filepath), receptor_type='inhibitory')\n",
            "\n",
            "\t# Set biases.\n",
            "\tfilepath = os.path.join(path_wd, layers[-1].label + '_biases')"
            "\n",
            "\tbiases = np.loadtxt(filepath)\n",
            "\tlayers[-1].set(i_offset=biases*dt/1e2)\n"
        ]
        with open(self.output_script_path, 'a') as f:
            f.writelines(lines)

    def build_convolution(self, layer):
        from snntoolbox.simulation.utils import build_convolution, build_depthwise_convolution, build_1D_convolution
        from snntoolbox.parsing.utils import get_type

        # If the parsed model contains a ZeroPadding layer, we need to tell the
        # Conv layer about it here, because ZeroPadding layers are removed when
        # building the pyNN model.
        if self.change_padding:
            if layer.padding == 'valid':
                self.change_padding = False
                layer.padding = 'ZeroPadding'
            else:
                raise NotImplementedError(
                    "Border_mode {} in combination with ZeroPadding is not "
                    "supported.".format(layer.padding))

        delay = self.config.getfloat('cell', 'delay')
        transpose_kernel = \
            self.config.get('simulation', 'keras_backend') == 'tensorflow'

<<<<<<< HEAD
        if get_type(layer) == 'Conv2D':
            weights, biases = build_convolution(layer, delay, transpose_kernel)
        elif get_type(layer) == 'DepthwiseConv2D':
            weights, biases = build_depthwise_convolution(
                layer, delay, transpose_kernel)
        if get_type(layer) == 'Conv1D':
            weights, biases = build_1D_convolution(
                layer, delay, transpose_kernel)
=======
        if get_type(layer) in ['Conv2D', 'SparseConv2D']:
            weights, biases = build_convolution(layer, delay, transpose_kernel)
        elif get_type(layer) in ['DepthwiseConv2D', 'SparseDepthwiseConv2D']:
            weights, biases = build_depthwise_convolution(layer, delay, transpose_kernel)
        else:
            ValueError("Layer {} of type {} unrecognised here. "
                       "How did you get into this function?".format(
                layer.name, get_type(layer)
            ))
>>>>>>> d338c5db
        self.set_biases(biases)
        weights = self.scale_weights(weights)

        exc_connections = [c for c in weights if c[2] > 0]
        inh_connections = [c for c in weights if c[2] < 0]

        if self.config.getboolean('tools', 'simulate'):
            self.connections.append(self.sim.Projection(
                self.layers[-2], self.layers[-1],
                (self.sim.FromListConnector(exc_connections, ['weight', 'delay'])),
                receptor_type='excitatory',
                label=self.layers[-1].label + '_excitatory'))

            self.connections.append(self.sim.Projection(
                self.layers[-2], self.layers[-1],
                (self.sim.FromListConnector(inh_connections, ['weight', 'delay'])),
                receptor_type='inhibitory',
                label=self.layers[-1].label + '_inhibitory'))
        else:
            # The spinnaker implementation of Projection.save() is not working
            # yet, so we do save the connections manually here.
            filepath = os.path.join(self.config.get('paths', 'path_wd'),
                                    self.layers[-1].label)
            # noinspection PyTypeChecker
            np.savetxt(filepath + '_excitatory', np.array(exc_connections),
                       ['%d', '%d', '%.18f', '%.3f'],
                       header="columns = ['i', 'j', 'weight', 'delay']")
            # noinspection PyTypeChecker
            np.savetxt(filepath + '_inhibitory', np.array(inh_connections),
                       ['%d', '%d', '%.18f', '%.3f'],
                       header="columns = ['i', 'j', 'weight', 'delay']")

        lines = [
            "\n",
            "\t# Load convolution projections created by snntoolbox.\n",
            "\tfilepath = os.path.join(path_wd, layers[-1].label + "
            "'_excitatory')"
            "\n",
            "\tsim.Projection(layers[-2], layers[-1], sim.FromFileConnector("
            "filepath))\n",
            "\tfilepath = os.path.join(path_wd, layers[-1].label + "
            "'_inhibitory')"
            "\n",
            "\tsim.Projection(layers[-2], layers[-1], sim.FromFileConnector("
            "filepath), receptor_type='inhibitory')\n",
            "\n",
            "\t# Set biases.\n",
            "\tfilepath = os.path.join(path_wd, layers[-1].label + '_biases')"
            "\n",
            "\tbiases = np.loadtxt(filepath)\n",
            "\tlayers[-1].set(i_offset=biases*dt/1e2)\n"
        ]
        with open(self.output_script_path, 'a') as f:
            f.writelines(lines)

    def build_pooling(self, layer):
        from snntoolbox.simulation.utils import build_pooling

        delay = self.config.getfloat('cell', 'delay')

        weights = build_pooling(layer, delay)
        weights = self.scale_weights(weights)
        if self.config.getboolean('tools', 'simulate'):
            self.connections.append(self.sim.Projection(
                self.layers[-2], self.layers[-1],
                self.sim.FromListConnector(weights,
                                           ['weight', 'delay']),
                receptor_type='excitatory',
                label=self.layers[-1].label + '_excitatory'))
        else:
            # The spinnaker implementation of Projection.save() is not working
            # yet, so we do save the connections manually here.
            filepath = os.path.join(self.config.get('paths', 'path_wd'),
                                    self.layers[-1].label)
            # noinspection PyTypeChecker
            np.savetxt(filepath, np.array(connections),
                       ['%d', '%d', '%.18f', '%.3f'],
                       header="columns = ['i', 'j', 'weight', 'delay']")

        lines = [
            "\n",
            "\t# Load pooling projections created by snntoolbox.\n",
            "\tfilepath = os.path.join(path_wd, layers[-1].label)\n",
            "\tsim.Projection(layers[-2], layers[-1], sim.FromFileConnector("
            "filepath))\n"
        ]
        with open(self.output_script_path, 'a') as f:
            f.writelines(lines)

    def save(self, path, filename):

        # Temporary fix to stop IsADirectory error
        print("Not saving model to {}...".format(path))

    def save_connections(self, path):
        """Write parameters of a neural network to disk.

        The parameters between two layers are saved in a text file.
        They can then be used to connect pyNN populations e.g. with
        ``sim.Projection(layer1, layer2, sim.FromListConnector(filename))``,
        where ``sim`` is a simulator supported by pyNN, e.g. Brian, NEURON, or
        NEST.

        Parameters
        ----------

        path: str
            Path to directory where connections are saved.

        Return
        ------

            Text files containing the layer connections. Each file is named
            after the layer it connects to, e.g. ``layer2.txt`` if connecting
            layer1 to layer2.
        """

        print("Saving connections...")

        # Iterate over layers to save each projection in a separate txt file.
        for projection in self.connections:
            filepath = os.path.join(path, projection._projection_edge.label)
            if self.config.getboolean('output', 'overwrite') or \
                    confirm_overwrite(filepath):
                projection.save('connections', filepath)

    def simulate(self, **kwargs):
        self.sim.set_number_of_neurons_per_core(self.sim.IF_curr_exp, 64)
        data = kwargs[str('x_b_l')]
        if self.data_format == 'channels_last' and data.ndim == 4:
            data = np.moveaxis(data, 3, 1)

        x_flat = np.ravel(data)
        if self._poisson_input:
            rates = 1000 * x_flat / self.rescale_fac
            self.layers[0].set(rate=rates)
        elif self._dataset_format == 'aedat':
            raise NotImplementedError
        else:
            spike_times = \
                [np.linspace(0, self._duration, self._duration * amplitude)
                 for amplitude in x_flat]
            self.layers[0].set(spike_times=spike_times)
        import pylab
        current_time = pylab.datetime.datetime.now().strftime("_%H%M%S_%d%m%Y")
<<<<<<< HEAD

        runtime = self._duration - self._dt
        try:
            from pynn_object_serialisation.functions import intercept_simulator
            intercept_simulator(
                self.sim,
                "snn_toolbox_spinnaker_" +
                current_time,
                post_abort=False,
                custom_params={
                    'runtime': runtime})
        except Exception:
            print("There was a problem with serialisation.")
        self.sim.run(runtime)
=======
        # try:
        from pynn_object_serialisation.functions import intercept_simulator
        intercept_simulator(self.sim, "snn_toolbox_spinnaker_" + current_time,
                            post_abort=True)
        # except:
        #     print("There was a problem with serialisation.")
        self.sim.run(self._duration - self._dt)
>>>>>>> d338c5db
        print("\nCollecting results...")
        output_b_l_t = self(self.layers)

        return output_b_l_t<|MERGE_RESOLUTION|>--- conflicted
+++ resolved
@@ -32,16 +32,10 @@
         t = self._dt
         tau = (tau_syn_E + tau_syn_I) / 2
         scale = t / (tau * (exp(-(t / tau)) + 1))
-<<<<<<< HEAD
         if isinstance(weights, list):
             weights = [(i, j, weight * scale, delay)
                        for (i, j, weight, delay) in weights]
         elif isinstance(weights, np.ndarray):
-=======
-        if type(weights) == list:
-            weights = [(i, j, weight * scale, delay) for (i, j, weight, delay) in weights]
-        elif type(weights) == np.ndarray:
->>>>>>> d338c5db
             weights = weights * scale
         else:
             raise Exception("Not a valid weight type")
@@ -67,12 +61,8 @@
                 continue
             if layer_type == ['Dense', 'Sparse']:
                 self.build_dense(layer)
-<<<<<<< HEAD
-            elif layer_type in {'Conv1D', 'Conv2D', 'DepthwiseConv2D'}:
-=======
-            elif layer_type in {'Conv2D', 'DepthwiseConv2D',
+            elif layer_type in {'Conv1D', 'Conv2D', 'DepthwiseConv2D',
                                 'SparseConv2D', 'SparseDepthwiseConv2D'}:
->>>>>>> d338c5db
                 self.build_convolution(layer)
                 self.data_format = layer.data_format
             elif layer_type in {'MaxPooling2D', 'AveragePooling2D'}:
@@ -143,30 +133,15 @@
                              "masks.".format(layer.name))
         weights = self.scale_weights(weights)
 
-<<<<<<< HEAD
-        exc_connections = []
-        inh_connections = []
-
         n = int(np.prod(layer.output_shape[1:]) / len(biases))
         biases = np.repeat(biases, n).astype('float64')
 
         self.set_biases(np.array(biases, 'float64'))
-=======
-        # Biases.
-        n = int(np.prod(layer.output_shape[1:]) / len(biases))
-        i_offset = np.repeat(biases, n).astype('float64')
-
-        self.set_biases(i_offset)
-        # self.set_biases(biases)
->>>>>>> d338c5db
         delay = self.config.getfloat('cell', 'delay')
 
         if len(self.flatten_shapes) == 1:
             flatten_name, shape = self.flatten_shapes.pop()
-<<<<<<< HEAD
             y_in = 1
-=======
->>>>>>> d338c5db
             if self.data_format == 'channels_last':
                 print("Not swapping data_format of Flatten layer.")
                 if len(shape) == 2:
@@ -187,20 +162,17 @@
                     weights = weights.reshape(
                         (y_in, x_in, f_in, output_neurons), order='F')
                     weights = np.rollaxis(weights, 2, 0)
-<<<<<<< HEAD
                     weights = weights.reshape(
                         (y_in * x_in * f_in, output_neurons), order='F')
-=======
-                    weights = weights.reshape((y_in * x_in * f_in, output_neurons), order='F')
->>>>>>> d338c5db
                 elif len(shape) == 2:
                     f_in, x_in = shape
                     weights = np.rollaxis(weights, 1, 0)
                     #weights = np.flatten(weights)
                 else:
                     print(
-                        "The input weight matrix did not have the expected dimensions")
-
+                        "The input weight matrix did not have the expected dimesnions")
+            exc_connections = []
+            inh_connections = []
             for i in range(weights.shape[0]):  # Input neurons
                 # Sweep across channel axis of feature map. Assumes that each
                 # consecutive input neuron lies in a different channel. This is
@@ -297,26 +269,20 @@
         transpose_kernel = \
             self.config.get('simulation', 'keras_backend') == 'tensorflow'
 
-<<<<<<< HEAD
-        if get_type(layer) == 'Conv2D':
-            weights, biases = build_convolution(layer, delay, transpose_kernel)
-        elif get_type(layer) == 'DepthwiseConv2D':
-            weights, biases = build_depthwise_convolution(
-                layer, delay, transpose_kernel)
-        if get_type(layer) == 'Conv1D':
-            weights, biases = build_1D_convolution(
-                layer, delay, transpose_kernel)
-=======
         if get_type(layer) in ['Conv2D', 'SparseConv2D']:
             weights, biases = build_convolution(layer, delay, transpose_kernel)
         elif get_type(layer) in ['DepthwiseConv2D', 'SparseDepthwiseConv2D']:
-            weights, biases = build_depthwise_convolution(layer, delay, transpose_kernel)
+            weights, biases = build_depthwise_convolution(
+                layer, delay, transpose_kernel)
+        elif get_type(layer) == 'Conv1D':
+            weights, biases = build_1D_convolution(
+                layer, delay, transpose_kernel)
         else:
             ValueError("Layer {} of type {} unrecognised here. "
                        "How did you get into this function?".format(
-                layer.name, get_type(layer)
-            ))
->>>>>>> d338c5db
+                           layer.name, get_type(layer)
+                       ))
+
         self.set_biases(biases)
         weights = self.scale_weights(weights)
 
@@ -462,7 +428,6 @@
             self.layers[0].set(spike_times=spike_times)
         import pylab
         current_time = pylab.datetime.datetime.now().strftime("_%H%M%S_%d%m%Y")
-<<<<<<< HEAD
 
         runtime = self._duration - self._dt
         try:
@@ -477,16 +442,7 @@
         except Exception:
             print("There was a problem with serialisation.")
         self.sim.run(runtime)
-=======
-        # try:
-        from pynn_object_serialisation.functions import intercept_simulator
-        intercept_simulator(self.sim, "snn_toolbox_spinnaker_" + current_time,
-                            post_abort=True)
-        # except:
-        #     print("There was a problem with serialisation.")
-        self.sim.run(self._duration - self._dt)
->>>>>>> d338c5db
         print("\nCollecting results...")
-        output_b_l_t = self(self.layers)
+        output_b_l_t = self.get_recorded_vars(self.layers)
 
         return output_b_l_t