# -*- coding: utf-8 -*-
"""
Building and simulating spiking neural networks using
`SpiNNaker <http://apt.cs.manchester.ac.uk/projects/SpiNNaker/>`_.

Dependency: `SpyNNaker software
<http://spinnakermanchester.github.io/development/devenv.html>`_
Some changes have to be made in SpyNNaker script due to compatibilty.
(@piewchee: Please specify.)

@author: rbodo, piewchee
"""

import os
import warnings

import numpy as np

from snntoolbox.utils.utils import confirm_overwrite
from snntoolbox.simulation.target_simulators.pyNN_target_sim import SNN as PYSNN


class SNN(PYSNN):

    def build_dense(self, layer):
        """

        Parameters
        ----------
        layer : keras.layers.Dense

        Returns
        -------

        """

        if layer.activation.__name__ == 'softmax':
            warnings.warn("Activation 'softmax' not implemented. Using 'relu' "
                          "activation instead.", RuntimeWarning)

        weights, biases = layer.get_weights()

        self.set_biases(np.array(biases, 'float64'))
        delay = self.config.getfloat('cell', 'delay')

        if len(self.flatten_shapes) == 1:
            print("Swapping data_format of Flatten layer.")
            flatten_name, shape = self.flatten_shapes.pop()
            if self.data_format == 'channels_last':
                y_in, x_in, f_in = shape
            else:
                f_in, y_in, x_in = shape
            exc_connections = []
            inh_connections = []
            for i in range(weights.shape[0]):  # Input neurons
                # Sweep across channel axis of feature map. Assumes that each
                # consecutive input neuron lies in a different channel. This is
                # the case for channels_last, but not for channels_first.
                f = i % f_in
                # Sweep across height of feature map. Increase y by one if all
                # rows along the channel axis were seen.
                y = i // (f_in * x_in)
                # Sweep across width of feature map.
                x = (i // f_in) % x_in
                new_i = f * x_in * y_in + x_in * y + x
                for j in range(weights.shape[1]):  # Output neurons
                    c = (new_i, j, weights[i, j], delay)
                    if c[2] > 0:
                        exc_connections.append(c)
                    else:
                        inh_connections.append(c)
        elif len(self.flatten_shapes) > 1:
            raise RuntimeWarning("Not all Flatten layers have been consumed.")
        else:
            exc_connections = [(i, j, weights[i, j], delay)
                               for i, j in zip(*np.nonzero(weights > 0))]
            inh_connections = [(i, j, weights[i, j], delay)
                               for i, j in zip(*np.nonzero(weights <= 0))]

        if self.config.getboolean('tools', 'simulate'):
            self.connections.append(self.sim.Projection(
                self.layers[-2], self.layers[-1],
                self.sim.FromListConnector(exc_connections,
                                           ['weight', 'delay']),
                label=self.layers[-1].label+'_excitatory'))

            self.connections.append(self.sim.Projection(
                self.layers[-2], self.layers[-1],
                self.sim.FromListConnector(inh_connections,
                                           ['weight', 'delay']),
                receptor_type='inhibitory',
                label=self.layers[-1].label+'_inhibitory'))
        else:
            # The spinnaker implementation of Projection.save() is not working
            # yet, so we do save the connections manually here.
            filepath = os.path.join(self.config.get('paths', 'path_wd'),
                                    self.layers[-1].label)
            # noinspection PyTypeChecker
            np.savetxt(filepath + '_excitatory', np.array(exc_connections),
                       ['%d', '%d', '%.18f', '%.3f'],
                       header="columns = ['i', 'j', 'weight', 'delay']")
            # noinspection PyTypeChecker
            np.savetxt(filepath + '_inhibitory', np.array(inh_connections),
                       ['%d', '%d', '%.18f', '%.3f'],
                       header="columns = ['i', 'j', 'weight', 'delay']")

        lines = [
            "\n",
            "\t# Load dense projections created by snntoolbox.\n",
            "\tfilepath = os.path.join(path_wd, layers[-1].label + "
            "'_excitatory')"
            "\n",
            "\tsim.Projection(layers[-2], layers[-1], sim.FromFileConnector("
            "filepath))\n",
            "\tfilepath = os.path.join(path_wd, layers[-1].label + "
            "'_inhibitory')"
            "\n",
            "\tsim.Projection(layers[-2], layers[-1], sim.FromFileConnector("
            "filepath), receptor_type='inhibitory')\n",
            "\n",
            "\t# Set biases.\n",
            "\tfilepath = os.path.join(path_wd, layers[-1].label + '_biases')"
            "\n",
            "\tbiases = np.loadtxt(filepath)\n",
            "\tlayers[-1].set(i_offset=biases*dt/1e2)\n"
        ]
        with open(self.output_script_path, 'a') as f:
            f.writelines(lines)

    def build_convolution(self, layer):
        from snntoolbox.simulation.utils import build_convolution

        # If the parsed model contains a ZeroPadding layer, we need to tell the
        # Conv layer about it here, because ZeroPadding layers are removed when
        # building the pyNN model.
        if self.change_padding:
            if layer.padding == 'valid':
                self.change_padding = False
                layer.padding = 'ZeroPadding'
            else:
                raise NotImplementedError(
                    "Border_mode {} in combination with ZeroPadding is not "
                    "supported.".format(layer.padding))

        delay = self.config.getfloat('cell', 'delay')
        transpose_kernel = \
            self.config.get('simulation', 'keras_backend') == 'tensorflow'
        weights, biases = build_convolution(layer, delay, transpose_kernel)
        self.set_biases(biases)

        exc_connections = [c for c in weights if c[2] > 0]
        inh_connections = [c for c in weights if c[2] <= 0]

        if self.config.getboolean('tools', 'simulate'):
            self.connections.append(self.sim.Projection(
                self.layers[-2], self.layers[-1],
                self.sim.FromListConnector(exc_connections,
                                           ['weight', 'delay']),
                receptor_type='excitatory',
                label=self.layers[-1].label+'_excitatory'))

            self.connections.append(self.sim.Projection(
                self.layers[-2], self.layers[-1],
                self.sim.FromListConnector(inh_connections,
                                           ['weight', 'delay']),
                receptor_type='inhibitory',
                label=self.layers[-1].label+'_inhibitory'))
        else:
            # The spinnaker implementation of Projection.save() is not working
            # yet, so we do save the connections manually here.
            filepath = os.path.join(self.config.get('paths', 'path_wd'),
                                    self.layers[-1].label)
            # noinspection PyTypeChecker
            np.savetxt(filepath + '_excitatory', np.array(exc_connections),
                       ['%d', '%d', '%.18f', '%.3f'],
                       header="columns = ['i', 'j', 'weight', 'delay']")
            # noinspection PyTypeChecker
            np.savetxt(filepath + '_inhibitory', np.array(inh_connections),
                       ['%d', '%d', '%.18f', '%.3f'],
                       header="columns = ['i', 'j', 'weight', 'delay']")

        lines = [
            "\n",
            "\t# Load convolution projections created by snntoolbox.\n",
            "\tfilepath = os.path.join(path_wd, layers[-1].label + "
            "'_excitatory')"
            "\n",
            "\tsim.Projection(layers[-2], layers[-1], sim.FromFileConnector("
            "filepath))\n",
            "\tfilepath = os.path.join(path_wd, layers[-1].label + "
            "'_inhibitory')"
            "\n",
            "\tsim.Projection(layers[-2], layers[-1], sim.FromFileConnector("
            "filepath), receptor_type='inhibitory')\n",
            "\n",
            "\t# Set biases.\n",
            "\tfilepath = os.path.join(path_wd, layers[-1].label + '_biases')"
            "\n",
            "\tbiases = np.loadtxt(filepath)\n",
            "\tlayers[-1].set(i_offset=biases*dt/1e2)\n"
        ]
        with open(self.output_script_path, 'a') as f:
            f.writelines(lines)

    def build_pooling(self, layer):
        from snntoolbox.simulation.utils import build_pooling

        delay = self.config.getfloat('cell', 'delay')
        transpose_kernel = \
            self.config.get('simulation', 'keras_backend') == 'tensorflow'
        weights = build_pooling(layer, delay) 
        if self.config.getboolean('tools', 'simulate'):
            self.connections.append(self.sim.Projection(
                self.layers[-2], self.layers[-1],
                self.sim.FromListConnector(weights,
                                           ['weight', 'delay']),
                receptor_type='excitatory',
                label=self.layers[-1].label+'_excitatory'))
        else:
            # The spinnaker implementation of Projection.save() is not working
            # yet, so we do save the connections manually here.
            filepath = os.path.join(self.config.get('paths', 'path_wd'),
                                    self.layers[-1].label)
            # noinspection PyTypeChecker
            np.savetxt(filepath, np.array(connections),
                       ['%d', '%d', '%.18f', '%.3f'],
                       header="columns = ['i', 'j', 'weight', 'delay']")

        lines = [
            "\n",
            "\t# Load pooling projections created by snntoolbox.\n",
            "\tfilepath = os.path.join(path_wd, layers[-1].label)\n",
            "\tsim.Projection(layers[-2], layers[-1], sim.FromFileConnector("
            "filepath))\n"
        ]
        with open(self.output_script_path, 'a') as f:
            f.writelines(lines)
<<<<<<< HEAD
    
    def save(self, path, filename):
=======

    '''def save(self, path, filename):
>>>>>>> c3f4bdde
        #Temporary fix to stop IsADirectory error 
        print("Not saving model to {}...".format(path))
    '''
    def save_connections(self, path):
        """Write parameters of a neural network to disk.

        The parameters between two layers are saved in a text file.
        They can then be used to connect pyNN populations e.g. with
        ``sim.Projection(layer1, layer2, sim.FromListConnector(filename))``,
        where ``sim`` is a simulator supported by pyNN, e.g. Brian, NEURON, or
        NEST.

        Parameters
        ----------

        path: str
            Path to directory where connections are saved.

        Return
        ------

            Text files containing the layer connections. Each file is named
            after the layer it connects to, e.g. ``layer2.txt`` if connecting
            layer1 to layer2.
        """

        print("Saving connections...")

        # Iterate over layers to save each projection in a separate txt file.
        for projection in self.connections:
            filepath = os.path.join(path, projection._projection_edge.label)
            if self.config.getboolean('output', 'overwrite') or \
                    confirm_overwrite(filepath):
                projection.save('connections', filepath)
<<<<<<< HEAD
                
    def simulate(self, **kwargs):
        #sim.set_number_of_neurons_per_core
=======

    def simulate(self, **kwargs):

>>>>>>> c3f4bdde
        data = kwargs[str('x_b_l')]
        if self.data_format == 'channels_last' and data.ndim == 4:
            data = np.moveaxis(data, 3, 1)

        x_flat = np.ravel(data)
        if self._poisson_input:
            self.layers[0].set(rate=list(x_flat / self.rescale_fac * 1000))
        elif self._dataset_format == 'aedat':
            raise NotImplementedError
        else:
            spike_times = \
                [np.linspace(0, self._duration, self._duration * amplitude)
                 for amplitude in x_flat]
            self.layers[0].set(spike_times=spike_times)
<<<<<<< HEAD
        self.sim.run(self._duration - self._dt)
        
        print("\nCollecting results...")
        output_b_l_t = self.get_recorded_vars(self.layers)

        return output_b_l_t
=======

        self.sim.run(self._duration - self._dt)
        print("\nCollecting results...")
        output_b_l_t = self.get_recorded_vars(self.layers)

        return output_b_l_t
>>>>>>> c3f4bdde
<|MERGE_RESOLUTION|>--- conflicted
+++ resolved
@@ -235,16 +235,11 @@
         ]
         with open(self.output_script_path, 'a') as f:
             f.writelines(lines)
-<<<<<<< HEAD
     
     def save(self, path, filename):
-=======
-
-    '''def save(self, path, filename):
->>>>>>> c3f4bdde
         #Temporary fix to stop IsADirectory error 
         print("Not saving model to {}...".format(path))
-    '''
+        
     def save_connections(self, path):
         """Write parameters of a neural network to disk.
 
@@ -276,15 +271,9 @@
             if self.config.getboolean('output', 'overwrite') or \
                     confirm_overwrite(filepath):
                 projection.save('connections', filepath)
-<<<<<<< HEAD
                 
     def simulate(self, **kwargs):
         #sim.set_number_of_neurons_per_core
-=======
-
-    def simulate(self, **kwargs):
-
->>>>>>> c3f4bdde
         data = kwargs[str('x_b_l')]
         if self.data_format == 'channels_last' and data.ndim == 4:
             data = np.moveaxis(data, 3, 1)
@@ -299,18 +288,9 @@
                 [np.linspace(0, self._duration, self._duration * amplitude)
                  for amplitude in x_flat]
             self.layers[0].set(spike_times=spike_times)
-<<<<<<< HEAD
         self.sim.run(self._duration - self._dt)
         
         print("\nCollecting results...")
         output_b_l_t = self.get_recorded_vars(self.layers)
 
-        return output_b_l_t
-=======
-
-        self.sim.run(self._duration - self._dt)
-        print("\nCollecting results...")
-        output_b_l_t = self.get_recorded_vars(self.layers)
-
-        return output_b_l_t
->>>>>>> c3f4bdde
+        return output_b_l_t