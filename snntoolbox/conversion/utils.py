--- conflicted
+++ resolved
@@ -170,18 +170,11 @@
                         scale_facs[inb.name] / scale_fac
                 offset += f_out
             parameters_norm.append(parameters[1] / scale_fac)  # Append bias
-<<<<<<< HEAD
-        try:
-            parameters_norm.append(parameters[2])
-        except:
-            pass
-=======
 
         # Check if the layer happens to be Sparse
         # if the layer is sparse, add the mask to the list of parameters
         if len(parameters) == 3:
             parameters_norm.append(parameters[-1])
->>>>>>> 438618d8
         # Update model with modified parameters
         layer.set_weights(parameters_norm)
 
