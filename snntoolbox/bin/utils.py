# -*- coding: utf-8 -*-
"""
This module bundles all the tools of the SNN conversion toolbox.

Important functions:

.. autosummary::
    :nosignatures:

    run_pipeline
    update_setup

@author: rbodo
"""

from __future__ import division, absolute_import
from __future__ import print_function, unicode_literals

import os
from importlib import import_module

from future import standard_library

standard_library.install_aliases()


def run_pipeline(config, queue=None):
    """Convert an analog network to a spiking network and simulate it.

    Complete pipeline of
        1. loading and testing a pretrained ANN,
        2. normalizing parameters
        3. converting it to SNN,
        4. running it on a simulator,
        5. given a specified hyperparameter range ``params``,
           repeat simulations with modified parameters.

    Parameters
    ----------

    config: configparser.ConfigParser
        ConfigParser containing the user settings.

    queue: Optional[Queue.Queue]
        Results are added to the queue to be displayed in the GUI.

    Returns
    -------

    results: list
        List of the accuracies obtained after simulating with each parameter
        value in config.get('parameter_sweep', 'param_values').
    """

    from snntoolbox.datasets.utils import get_dataset
    from snntoolbox.conversion.utils import normalize_parameters

    num_to_test = config.getint('simulation', 'num_to_test')

    # Instantiate an empty spiking network
    target_sim = import_target_sim(config)
    spiking_model = target_sim.SNN(config, queue)

    # ___________________________ LOAD DATASET ______________________________ #

    normset, testset = get_dataset(config)

    parsed_model = None
    if config.getboolean('tools', 'parse') and not is_stop(queue):

        # __________________________ LOAD MODEL _____________________________ #

        model_lib = import_module('snntoolbox.parsing.model_libs.' +
                                  config.get('input', 'model_lib') +
                                  '_input_lib')
        input_model = model_lib.load(config.get('paths', 'path_wd'),
                                     config.get('paths', 'filename_ann'),
                                     config=config)

        # Evaluate input model.
        if config.getboolean('tools', 'evaluate_ann') and not is_stop(queue):
            print("Evaluating input model on {} samples...".format(
                num_to_test))
            model_lib.evaluate(input_model['val_fn'],
                               config.getint('simulation', 'batch_size'),
                               num_to_test, **testset)

        # ____________________________ PARSE ________________________________ #

        print("Parsing input model...")
        model_parser = model_lib.ModelParser(input_model['model'], config)
        model_parser.parse()
        parsed_model = model_parser.build_parsed_model()

        # ___________________________ NORMALIZE _____________________________ #

        if config.getboolean('tools', 'normalize') and not is_stop(queue):
            normalize_parameters(parsed_model, config, **normset)

        # Evaluate parsed model.
        if config.getboolean('tools', 'evaluate_ann') and not is_stop(queue):
            print("Evaluating parsed model on {} samples...".format(
                num_to_test))
            model_parser.evaluate(config.getint(
                'simulation', 'batch_size'), num_to_test, **testset)

        # Write parsed model to disk
        parsed_model.save(str(
            os.path.join(config.get('paths', 'path_wd'),
<<<<<<< HEAD
                         config.get('paths', 'filename_parsed_model') +
                         '.h5')))

    # _____________________________ CONVERT _________________________________ #
=======
                         config.get('paths', 'filename_parsed_model') + '.h5')))

    # ______________________________ CONVERT _________________________________ #

    if config.getboolean('tools', 'convert') and not is_stop(queue):
        if parsed_model is None:
            from snntoolbox.parsing.model_libs.keras_input_lib import load
            try:
                parsed_model = load(
                    config.get('paths', 'path_wd'),
                    config.get('paths', 'filename_parsed_model'),
                    filepath_custom_objects=config.get(
                        'paths', 'filepath_custom_objects'))['model']
            except FileNotFoundError:
                print("Could not find parsed model {} in path {}. Consider "
                      "setting `parse = True` in your config file.".format(
                        config.get('paths', 'path_wd'),
                        config.get('paths', 'filename_parsed_model')))
>>>>>>> 4f2ad2d2

    if config.getboolean('tools', 'convert') and not is_stop(queue):
        if parsed_model is None:
            from snntoolbox.parsing.model_libs.keras_input_lib import load
            try:
                parsed_model = load(
                    config.get('paths', 'path_wd'),
                    config.get('paths', 'filename_parsed_model'),
                    filepath_custom_objects=config.get(
                        'paths', 'filepath_custom_objects'))['model']
            except FileNotFoundError:
                print("Could not find parsed model {} in path {}. Consider "
                      "setting `parse = True` in your config file.".format(
                        config.get('paths', 'path_wd'),
                        config.get('paths', 'filename_parsed_model')))

        spiking_model.build(parsed_model, **testset)

        # Export network in a format specific to the simulator with which it
        # will be tested later.
        spiking_model.save(config.get('paths', 'path_wd'),
                           config.get('paths', 'filename_snn'))

    # ______________________________ SIMULATE _______________________________ #

    if config.getboolean('tools', 'simulate') and not is_stop(queue):

        # Decorate the 'run' function of the spiking model with a parameter
        # sweep function.
        @run_parameter_sweep(config, queue)
        def run(snn, **test_set):
            return snn.run(**test_set)

        # Simulate network
        results = run(spiking_model, **testset)

        # Clean up
        spiking_model.end_sim()

        # Add results to queue to be displayed in GUI.
        if queue:
            queue.put(results)

        return results


def is_stop(queue):
    """Determine if the user pressed 'stop' in the GUI.

    Parameters
    ----------

    queue: Queue.Queue
        Event queue.

    Returns
    -------

    : bool
        ``True`` if user pressed 'stop' in GUI, ``False`` otherwise.
    """

    if not queue:
        return False
    if queue.empty():
        return False
    elif queue.get_nowait() == 'stop':
        print("Skipped step after user interrupt")
        queue.put('stop')
        return True


def run_parameter_sweep(config, queue):
    """
    Decorator to perform a parameter sweep using the ``run_single`` function.
    Need an aditional wrapping layer to be able to pass decorator arguments.
    """

    def decorator(run_single):

        from functools import wraps

        @wraps(run_single)
        def wrapper(snn, **testset):

            results = []
            param_values = eval(config.get('parameter_sweep', 'param_values'))
            param_name = config.get('parameter_sweep', 'param_name')
            param_logscale = config.getboolean('parameter_sweep',
                                               'param_logscale')
            if len(param_values) > 1:
                print("Testing SNN for parameter values {} = ".format(
                    param_name))
                print(['{:.2f}'.format(i) for i in param_values])
                print('\n')
            elif len(param_values) == 0:
                param_values.append(eval(config.get('cell', param_name)))

            # Loop over parameter to sweep
            for p in param_values:
                if is_stop(queue):
                    break

                # Display current parameter value
                config.set('cell', param_name, str(p))
                if len(param_values) > 1:
                    print("\nCurrent value of parameter to sweep: " +
                          "{} = {:.2f}\n".format(param_name, p))

                results.append(run_single(snn, **testset))

            # Plot and return results of parameter sweep.
            try:
                from snntoolbox.simulation.plotting import plot_param_sweep
            except ImportError:
                plot_param_sweep = None
            if plot_param_sweep is not None:
                plot_param_sweep(
                    results, config.getint('simulation', 'num_to_test'),
                    param_values, param_name, param_logscale)

            return results
        return wrapper
    return decorator


def import_target_sim(config):

    sim_str = config.get('simulation', 'simulator')
    code_str = '_' + config.get('conversion', 'spike_code') \
        if sim_str == 'INI' else ''

    return import_module('snntoolbox.simulation.target_simulators.'
                         + sim_str + code_str + '_target_sim')


def load_config(filepath):
    """
    Load a config file from ``filepath``.
    """

<<<<<<< HEAD
    from snntoolbox.utils.utils import import_configparser
    configparser = import_configparser()
=======
    try:
        import configparser
    except ImportError:
        # noinspection PyPep8Naming,PyUnresolvedReferences
        import ConfigParser as configparser
        # noinspection PyUnboundLocalVariable
        configparser = configparser
>>>>>>> 4f2ad2d2

    assert os.path.isfile(filepath), \
        "Configuration file not found at {}.".format(filepath)

    config = configparser.ConfigParser()
    config.optionxform = str
    config.read(filepath)

    return config


def update_setup(config_filepath):
    """Update default settings with user settings and check they are valid.

    Load settings from configuration file at ``config_filepath``, and check
    that parameter choices are valid. Non-specified settings are filled in with
    defaults.
    """

    from textwrap import dedent

    # config.read will not thow an error if the filepath does not exist, and
    # user values will not override defaults. So check here:
    assert os.path.isfile(config_filepath), \
        "Config filepath {} does not exist.".format(config_filepath)

    # Load defaults.
    config = load_config(os.path.abspath(os.path.join(
        os.path.dirname(__file__), '..', 'config_defaults')))

    # Overwrite with user settings.
    config.read(config_filepath)

    keras_backend = config.get('simulation', 'keras_backend')
    keras_backends = config_string_to_set_of_strings(
        config.get('restrictions', 'keras_backends'))
    assert keras_backend in keras_backends, \
        "Keras backend {} not supported. Choose from {}.".format(
            keras_backend, keras_backends)
    os.environ['KERAS_BACKEND'] = keras_backend
    # The keras import has to happen after setting the backend environment
    # variable!
    import keras.backend as k
    assert k.backend() == keras_backend, \
        "Keras backend set to {} in snntoolbox config file, but has already " \
        "been set to {} by a previous keras import. Set backend " \
        "appropriately in the keras config file.".format(keras_backend,
                                                         k.backend())
<<<<<<< HEAD
=======
    if keras_backend == 'tensorflow':
        import tensorflow as tf
        # Limit GPU usage of tensorflow.
        tf_config =tf.ConfigProto()
        tf_config.gpu_options.allow_growth = True
        k.tensorflow_backend.set_session(tf.Session(config=tf_config))
>>>>>>> 4f2ad2d2

    # Name of input file must be given.
    filename_ann = config.get('paths', 'filename_ann')
    assert filename_ann != '', "Filename of input model not specified."

    # Check that simulator choice is valid.
    simulator = config.get('simulation', 'simulator')
    simulators = config_string_to_set_of_strings(config.get('restrictions',
                                                            'simulators'))
    assert simulator in simulators, \
        "Simulator '{}' not supported. Choose from {}".format(simulator,
                                                              simulators)

    # Warn user that it is not possible to use Brian2 simulator by loading a
    # pre-converted network from disk.
    if simulator == 'brian2' and not config.getboolean('tools', 'convert'):
        print(dedent("""\n
            SNN toolbox Warning: When using Brian 2 simulator, you need to
            convert the network each time you start a new session. (No
            saving/reloading methods implemented.) Setting convert = True.
            \n"""))
        config.set('tools', 'convert', str(True))
    elif simulator in config_string_to_set_of_strings(
            config.get('restrictions', 'simulators_pyNN')):
        delay = config.getfloat('cell', 'delay')
        tau_refrac = config.getfloat('cell', 'tau_refrac')
        v_thresh = config.getfloat('cell', 'v_thresh')
        dt = config.getfloat('simulation', 'dt')
        # We found that in some cases the refractory period can actually be
        # smaller than the time step.
        scale = 1e1 if dt == 0.1 else 1e3
        if tau_refrac < dt / scale and tau_refrac != 0:
            print("\nSNN toolbox WARNING: Refractory period ({}) must be at "
                  "least one time step / {} ({}). Setting tau_refrac = dt / "
                  "{}.".format(tau_refrac, scale, dt / scale, scale))
            config.set('cell', 'tau_refrac', str(dt / scale))
        elif tau_refrac > dt / scale:
            print("\nSNN toolbox WARNING: We recommend to set the refractory "
                  "period ({}) to be as small as possible (one time step / {}"
                  ", {}).".format(tau_refrac, scale, dt / scale))
        if delay < dt:
            print("\nSNN toolbox WARNING: Delay ({}) must be at least one "
                  "time step ({}). Setting delay = dt.".format(delay, dt))
            config.set('cell', 'delay', str(dt))
        elif delay > dt:
            print("\nSNN toolbox WARNING: We recommend to set the delay ({}) "
                  "to be as small as possible (one time step, {})."
                  "".format(delay, dt))
        if v_thresh != 0.01:
            print("\nSNN toolbox WARNING: For optimal correspondence between "
                  "the original ANN and the converted SNN simulated on pyNN, "
                  "the threshold should be 0.01. Current value: {}."
                  "".format(v_thresh))

    # Set default path if user did not specify it.
    if config.get('paths', 'path_wd') == '':
        config.set('paths', 'path_wd', os.path.dirname(config_filepath))

    # Check specified working directory exists.
    path_wd = config.get('paths', 'path_wd')
    assert os.path.exists(path_wd), \
        "Working directory {} does not exist.".format(path_wd)

    # Check that choice of input model library is valid.
    model_lib = config.get('input', 'model_lib')
    model_libs = config_string_to_set_of_strings(config.get('restrictions',
                                                            'model_libs'))
    assert model_lib in model_libs, "ERROR: Input model library '{}' ".format(
        model_lib) + "not supported yet. Possible values: {}".format(
        model_libs)

    # Check input model is found and has the right format for the specified
    # model library.
    if config.getboolean('tools', 'evaluate_ann') \
            or config.getboolean('tools', 'parse'):
        if model_lib == 'caffe':
            caffemodel_filepath = os.path.join(path_wd,
                                               filename_ann + '.caffemodel')
            caffemodel_h5_filepath = os.path.join(path_wd, filename_ann +
                                                  '.caffemodel.h5')
            assert os.path.isfile(caffemodel_filepath) or os.path.isfile(
                caffemodel_h5_filepath), "File {} or {} not found.".format(
                caffemodel_filepath, caffemodel_h5_filepath)
            prototxt_filepath = os.path.join(path_wd, filename_ann +
                                             '.prototxt')
            assert os.path.isfile(prototxt_filepath), \
                "File {} not found.".format(prototxt_filepath)
        elif model_lib == 'keras':
            h5_filepath = str(os.path.join(path_wd, filename_ann + '.h5'))
            assert os.path.isfile(h5_filepath), \
                "File {} not found.".format(h5_filepath)
<<<<<<< HEAD
=======
            json_file = filename_ann + '.json'
            if not os.path.isfile(os.path.join(path_wd, json_file)):
                import keras
                import h5py
                from snntoolbox.parsing.utils import \
                    get_custom_activations_dict, get_custom_layers_dict,\
                    assemble_custom_dict
                # Remove optimizer_weights here, because they may cause the
                # load_model method to fail if the network was trained on a
                # different platform or keras version
                # (see https://github.com/fchollet/keras/issues/4044).
                with h5py.File(h5_filepath, 'a') as f:
                    if 'optimizer_weights' in f.keys():
                        del f['optimizer_weights']
                # Try loading the model.
                custom_dicts = assemble_custom_dict(
                        get_custom_activations_dict(
                            config.get('paths', 'filepath_custom_objects')),
                get_custom_layers_dict())
                keras.models.load_model(
                    h5_filepath, custom_dicts)

>>>>>>> 4f2ad2d2
        elif model_lib == 'lasagne':
            h5_filepath = os.path.join(path_wd, filename_ann + '.h5')
            pkl_filepath = os.path.join(path_wd, filename_ann + '.pkl')
            assert os.path.isfile(h5_filepath) or \
                os.path.isfile(pkl_filepath), \
                "File {} not found.".format('.h5 or .pkl')
            py_filepath = os.path.join(path_wd, filename_ann + '.py')
            assert os.path.isfile(py_filepath), \
                "File {} not found.".format(py_filepath)
        else:
            print("For the specified input model library {}, no test is "
                  "implemented to check if input model files exist in the "
                  "specified working directory!".format(model_lib))

    # Set default path if user did not specify it.
    if config.get('paths', 'dataset_path') == '':
        config.set('paths', 'dataset_path', os.path.dirname(__file__))

    # Check that the data set path is valid.
    dataset_path = os.path.abspath(config.get('paths', 'dataset_path'))
    config.set('paths', 'dataset_path', dataset_path)
    assert os.path.exists(dataset_path), "Path to data set does not exist: " \
                                         "{}".format(dataset_path)

    # Check that data set path contains the data in the specified format.
    assert os.listdir(dataset_path), "Data set directory is empty."
    normalize = config.getboolean('tools', 'normalize')
    dataset_format = config.get('input', 'dataset_format')
    if dataset_format == 'npz' and normalize and not os.path.exists(
            os.path.join(dataset_path, 'x_norm.npz')):
        raise RuntimeWarning(
            "No data set file 'x_norm.npz' found in specified data set path " +
            "{}. Add it, or disable normalization.".format(dataset_path))
    if dataset_format == 'npz' and not (os.path.exists(os.path.join(
            dataset_path, 'x_test.npz')) and os.path.exists(os.path.join(
            dataset_path, 'y_test.npz'))):
        raise RuntimeWarning(
            "Data set file 'x_test.npz' or 'y_test.npz' was not found in "
            "specified data set path {}.".format(dataset_path))

    sample_idxs_to_test = eval(config.get('simulation', 'sample_idxs_to_test'))
    num_to_test = config.getint('simulation', 'num_to_test')
    if not sample_idxs_to_test == []:
        if len(sample_idxs_to_test) != num_to_test:
            print(dedent("""
            SNN toolbox warning: Settings mismatch. Adjusting 'num_to_test' to 
            equal the number of 'sample_idxs_to_test'."""))
            config.set('simulation', 'num_to_test',
                       str(len(sample_idxs_to_test)))

    # Create log directory if it does not exist.
    if config.get('paths', 'log_dir_of_current_run') == '':
        config.set('paths', 'log_dir_of_current_run', os.path.join(
            path_wd, 'log', 'gui', config.get('paths', 'runlabel')))
    log_dir_of_current_run = config.get('paths', 'log_dir_of_current_run')
    if not os.path.isdir(log_dir_of_current_run):
        os.makedirs(log_dir_of_current_run)

    # Specify filenames for models at different stages of the conversion.
    if config.get('paths', 'filename_parsed_model') == '':
        config.set('paths', 'filename_parsed_model', filename_ann + '_parsed')
    if config.get('paths', 'filename_snn') == '':
        config.set('paths', 'filename_snn', '{}_{}'.format(filename_ann,
                                                           simulator))

    # Make sure the number of samples to test is not lower than the batch size.
    batch_size = config.getint('simulation', 'batch_size')
    if config.getint('simulation', 'num_to_test') < batch_size:
        print(dedent("""\
            SNN toolbox Warning: 'num_to_test' set lower than 'batch_size'.
            In simulators that test samples batch-wise (e.g. INIsim), this
            can lead to undesired behavior. Setting 'num_to_test' equal to
            'batch_size'."""))
        config.set('simulation', 'num_to_test', str(batch_size))

    plot_var = get_plot_keys(config)
    plot_vars = config_string_to_set_of_strings(config.get('restrictions',
                                                           'plot_vars'))
    assert all([v in plot_vars for v in plot_var]), \
        "Plot variable(s) {} not understood.".format(
            [v for v in plot_var if v not in plot_vars])
    if 'all' in plot_var:
        plot_vars_all = plot_vars.copy()
        plot_vars_all.remove('all')
        config.set('output', 'plot_vars', str(plot_vars_all))

    log_var = get_log_keys(config)
    log_vars = config_string_to_set_of_strings(config.get('restrictions',
                                                          'log_vars'))
    assert all([v in log_vars for v in log_var]), \
        "Log variable(s) {} not understood.".format(
            [v for v in log_var if v not in log_vars])
    if 'all' in log_var:
        log_vars_all = log_vars.copy()
        log_vars_all.remove('all')
        config.set('output', 'log_vars', str(log_vars_all))

    # Change matplotlib plot properties, e.g. label font size
    try:
        import matplotlib
    except ImportError:
        matplotlib = None
        if len(plot_vars) > 0:
            import warnings
            warnings.warn("Package 'matplotlib' not installed; disabling "
                          "plotting. Run 'pip install matplotlib' to enable "
                          "plotting.", ImportWarning)
            config.set('output', 'plot_vars', str({}))
    if matplotlib is not None:
        matplotlib.rcParams.update(eval(config.get('output',
                                                   'plotproperties')))

    # Check settings for parameter sweep
    param_name = config.get('parameter_sweep', 'param_name')
    try:
        config.get('cell', param_name)
    except KeyError:
        print("Unkown parameter name {} to sweep.".format(param_name))
        raise RuntimeError

    spike_code = config.get('conversion', 'spike_code')
    spike_codes = config_string_to_set_of_strings(config.get('restrictions',
                                                             'spike_codes'))
    assert spike_code in spike_codes, \
        "Unknown spike code {} selected. Choose from {}.".format(spike_code,
                                                                 spike_codes)
    if spike_code == 'temporal_pattern':
        num_bits = str(config.getint('conversion', 'num_bits'))
        config.set('simulation', 'duration', num_bits)
        config.set('simulation', 'batch_size', '1')
    elif 'ttfs' in spike_code:
        config.set('cell', 'tau_refrac',
                   str(config.getint('simulation', 'duration')))
    assert keras_backend != 'theano' or spike_code == 'temporal_mean_rate', \
        "Keras backend 'theano' only works when the 'spike_code' parameter " \
        "is set to 'temporal_mean_rate' in snntoolbox config."

    with open(os.path.join(log_dir_of_current_run, '.config'), str('w')) as f:
        config.write(f)

    return config


def initialize_simulator(config):
    """Import a module that contains utility functions of spiking simulator."""

    simulator = config.get('simulation', 'simulator')
    print("Initializing {} simulator...\n".format(simulator))
    if simulator in config_string_to_set_of_strings(
            config.get('restrictions', 'simulators_pyNN')):
<<<<<<< HEAD
        sim = import_module('pyNN.' + simulator)
=======
        try:
            sim = import_module('pyNN.' + simulator)
        except ImportError as e:
            sim = import_module('spynnaker8')
>>>>>>> 4f2ad2d2

        # From the pyNN documentation:
        # "Before using any other functions or classes from PyNN, the user
        # must call the setup() function. Calling setup() a second time
        # resets the simulator entirely, destroying any network that may
        # have been created in the meantime."
        sim.setup(timestep=config.getfloat('simulation', 'dt'))

        # if simulator == 'spiNNaker':
        #     sim.set_number_of_neurons_per_core(sim.SpikeSourcePoisson, 100)
        #     sim.set_number_of_neurons_per_core(sim.IF_curr_exp, 140)

        return sim
    if simulator == 'brian2':
        return import_module('brian2')
    if simulator == 'loihi':
        import nxsdk.api.n2a as sim
        return sim
    sim_module_str = None
    if simulator == 'INI':
        spike_code = config.get('conversion', 'spike_code')
        sim_module_str = 'inisim.' + spike_code
        if spike_code == 'temporal_mean_rate':
            sim_module_str += '_' + config.get('simulation', 'keras_backend')
    elif simulator == 'MegaSim':
        sim_module_str = 'megasim.megasim'
    if sim_module_str is None:
        sim_module_str = 'inisim.temporal_mean_rate_theano'
    sim = import_module('snntoolbox.simulation.backends.' + sim_module_str)
    assert sim, "Simulator {} could not be initialized.".format(simulator)
    return sim


def get_log_keys(config):
    return config_string_to_set_of_strings(config.get('output', 'log_vars'))


def get_plot_keys(config):
    return config_string_to_set_of_strings(config.get('output', 'plot_vars'))


def config_string_to_set_of_strings(string):
    set_unicode = set(eval(string))
    return {str(s) for s in set_unicode}<|MERGE_RESOLUTION|>--- conflicted
+++ resolved
@@ -74,8 +74,7 @@
                                   config.get('input', 'model_lib') +
                                   '_input_lib')
         input_model = model_lib.load(config.get('paths', 'path_wd'),
-                                     config.get('paths', 'filename_ann'),
-                                     config=config)
+                                     config.get('paths', 'filename_ann'))
 
         # Evaluate input model.
         if config.getboolean('tools', 'evaluate_ann') and not is_stop(queue):
@@ -107,15 +106,10 @@
         # Write parsed model to disk
         parsed_model.save(str(
             os.path.join(config.get('paths', 'path_wd'),
-<<<<<<< HEAD
                          config.get('paths', 'filename_parsed_model') +
                          '.h5')))
 
     # _____________________________ CONVERT _________________________________ #
-=======
-                         config.get('paths', 'filename_parsed_model') + '.h5')))
-
-    # ______________________________ CONVERT _________________________________ #
 
     if config.getboolean('tools', 'convert') and not is_stop(queue):
         if parsed_model is None:
@@ -131,22 +125,6 @@
                       "setting `parse = True` in your config file.".format(
                         config.get('paths', 'path_wd'),
                         config.get('paths', 'filename_parsed_model')))
->>>>>>> 4f2ad2d2
-
-    if config.getboolean('tools', 'convert') and not is_stop(queue):
-        if parsed_model is None:
-            from snntoolbox.parsing.model_libs.keras_input_lib import load
-            try:
-                parsed_model = load(
-                    config.get('paths', 'path_wd'),
-                    config.get('paths', 'filename_parsed_model'),
-                    filepath_custom_objects=config.get(
-                        'paths', 'filepath_custom_objects'))['model']
-            except FileNotFoundError:
-                print("Could not find parsed model {} in path {}. Consider "
-                      "setting `parse = True` in your config file.".format(
-                        config.get('paths', 'path_wd'),
-                        config.get('paths', 'filename_parsed_model')))
 
         spiking_model.build(parsed_model, **testset)
 
@@ -273,18 +251,8 @@
     Load a config file from ``filepath``.
     """
 
-<<<<<<< HEAD
     from snntoolbox.utils.utils import import_configparser
     configparser = import_configparser()
-=======
-    try:
-        import configparser
-    except ImportError:
-        # noinspection PyPep8Naming,PyUnresolvedReferences
-        import ConfigParser as configparser
-        # noinspection PyUnboundLocalVariable
-        configparser = configparser
->>>>>>> 4f2ad2d2
 
     assert os.path.isfile(filepath), \
         "Configuration file not found at {}.".format(filepath)
@@ -333,15 +301,6 @@
         "been set to {} by a previous keras import. Set backend " \
         "appropriately in the keras config file.".format(keras_backend,
                                                          k.backend())
-<<<<<<< HEAD
-=======
-    if keras_backend == 'tensorflow':
-        import tensorflow as tf
-        # Limit GPU usage of tensorflow.
-        tf_config =tf.ConfigProto()
-        tf_config.gpu_options.allow_growth = True
-        k.tensorflow_backend.set_session(tf.Session(config=tf_config))
->>>>>>> 4f2ad2d2
 
     # Name of input file must be given.
     filename_ann = config.get('paths', 'filename_ann')
@@ -364,6 +323,7 @@
             saving/reloading methods implemented.) Setting convert = True.
             \n"""))
         config.set('tools', 'convert', str(True))
+        
     elif simulator in config_string_to_set_of_strings(
             config.get('restrictions', 'simulators_pyNN')):
         delay = config.getfloat('cell', 'delay')
@@ -433,31 +393,6 @@
             h5_filepath = str(os.path.join(path_wd, filename_ann + '.h5'))
             assert os.path.isfile(h5_filepath), \
                 "File {} not found.".format(h5_filepath)
-<<<<<<< HEAD
-=======
-            json_file = filename_ann + '.json'
-            if not os.path.isfile(os.path.join(path_wd, json_file)):
-                import keras
-                import h5py
-                from snntoolbox.parsing.utils import \
-                    get_custom_activations_dict, get_custom_layers_dict,\
-                    assemble_custom_dict
-                # Remove optimizer_weights here, because they may cause the
-                # load_model method to fail if the network was trained on a
-                # different platform or keras version
-                # (see https://github.com/fchollet/keras/issues/4044).
-                with h5py.File(h5_filepath, 'a') as f:
-                    if 'optimizer_weights' in f.keys():
-                        del f['optimizer_weights']
-                # Try loading the model.
-                custom_dicts = assemble_custom_dict(
-                        get_custom_activations_dict(
-                            config.get('paths', 'filepath_custom_objects')),
-                get_custom_layers_dict())
-                keras.models.load_model(
-                    h5_filepath, custom_dicts)
-
->>>>>>> 4f2ad2d2
         elif model_lib == 'lasagne':
             h5_filepath = os.path.join(path_wd, filename_ann + '.h5')
             pkl_filepath = os.path.join(path_wd, filename_ann + '.pkl')
@@ -608,14 +543,13 @@
     print("Initializing {} simulator...\n".format(simulator))
     if simulator in config_string_to_set_of_strings(
             config.get('restrictions', 'simulators_pyNN')):
-<<<<<<< HEAD
-        sim = import_module('pyNN.' + simulator)
-=======
-        try:
+        if simulator == 'spiNNaker':
+            try:
+                sim = import_module('pyNN.' + simulator)
+            except ImportError as e:
+                sim = import_module('spynnaker8')
+        else:
             sim = import_module('pyNN.' + simulator)
-        except ImportError as e:
-            sim = import_module('spynnaker8')
->>>>>>> 4f2ad2d2
 
         # From the pyNN documentation:
         # "Before using any other functions or classes from PyNN, the user
@@ -623,11 +557,6 @@
         # resets the simulator entirely, destroying any network that may
         # have been created in the meantime."
         sim.setup(timestep=config.getfloat('simulation', 'dt'))
-
-        # if simulator == 'spiNNaker':
-        #     sim.set_number_of_neurons_per_core(sim.SpikeSourcePoisson, 100)
-        #     sim.set_number_of_neurons_per_core(sim.IF_curr_exp, 140)
-
         return sim
     if simulator == 'brian2':
         return import_module('brian2')
