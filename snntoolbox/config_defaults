[paths]
path_wd =
dataset_path =
log_dir_of_current_run =
runlabel = test
filename_ann =
filename_parsed_model =
filename_snn =
filename_clamp_indices =
filepath_custom_objects =
class_idx_path =

[input]
model_lib = keras
dataset_format = npz
datagen_kwargs = {}
dataflow_kwargs = {}
poisson_input = False
input_rate = 1000
num_poisson_events_per_sample = -1
num_dvs_events_per_sample = 2000
eventframe_width = 10
label_dict = {}
chip_size = None
frame_gen_method =
is_x_first =
is_x_flipped =
is_y_flipped =
maxpool_subsampling = True
do_clip_three_sigma = True

[tools]
evaluate_ann = True
parse = True
normalize = True
convert = True
simulate = True

[normalization]
percentile = 99.9
normalization_schedule = False
online_normalization = False
diff_to_max_rate = 200
diff_to_min_rate = 100
timestep_fraction = 10

[conversion]
softmax_to_relu = False
maxpool_type = fir_max
max2avg_pool = False
spike_code = temporal_mean_rate
num_bits = 32

[simulation]
simulator = INI
duration = 200
dt = 1
batch_size = 100
num_to_test = 1000
sample_idxs_to_test = []
reset_between_nth_sample = 1
top_k = 1
keras_backend = theano
early_stopping = False

[cell]
v_thresh = 0.01
tau_refrac = 0
v_reset = 0
v_rest = 0
cm = 1
tau_m = 1000
tau_syn_E = 0.01
tau_syn_I = 0.01
delay = 0
binarize_weights = False
quantize_weights = False
scaling_factor = 10000000
payloads = False
reset = Reset by subtraction
leak = False
bias_relaxation = False

[parameter_sweep]
param_values = []
param_name = v_thresh
param_logscale = False

[output]
log_vars = {}
plot_vars = {}
verbose = 1
overwrite = True
use_simple_labels = True
plotproperties = {
    'font.size': 13,
    'axes.titlesize': 'xx-large',
    'axes.labelsize': 'xx-large',
    'xtick.labelsize': 'xx-large',
    'xtick.major.size': 7,
    'xtick.minor.size': 5,
    'ytick.labelsize': 'xx-large',
    'ytick.major.size': 7,
    'ytick.minor.size': 5,
    'legend.fontsize': 'xx-large',
    'figure.figsize': (7, 6),
    'savefig.format': 'png'}

# Use the following section to specify sets of possible values that certain
# config settings may accept. Will be used in `bin.utils.update_setup` to test
# validity of config.

[restrictions]
model_libs = {'keras', 'lasagne', 'caffe'}
dataset_formats = {'npz', 'jpg', 'aedat'}
frame_gen_method = {'signed_sum', 'rectified_sum'}
maxpool_types = {'fir_max', 'exp_max', 'avg_max'}
simulators_pyNN = {'nest', 'brian', 'Neuron', 'spiNNaker'}
simulators_other = {'INI', 'brian2', 'MegaSim'}
simulators = %(simulators_pyNN)s | %(simulators_other)s
# Keras backends:
keras_backends = {'theano', 'tensorflow'}
# Spike coding mechanisms:
spike_codes = {'temporal_mean_rate', 'temporal_pattern', 'ttfs',
               'ttfs_dyn_thresh', 'ttfs_corrective'}
# Layers that can be spiking:
<<<<<<< HEAD
spiking_layers = {'Dense', 'Conv1D', 'Conv2D', 'DepthwiseConv2D', 'MaxPooling2D',
                  'AveragePooling2D'}
=======
spiking_layers = {'Dense', 'Conv2D', 'DepthwiseConv2D', 'MaxPooling2D',
                  'AveragePooling2D', 'Sparse', 'SparseConv2D',
                  'SparseDepthwiseConv2D'}
>>>>>>> d338c5db
# Layers that can be implemented by our spiking neuron simulators:
snn_layers = %(spiking_layers)s | {'Reshape', 'Flatten', 'Concatenate',
                                   'ZeroPadding2D'}
cellparams_pyNN = {'v_thresh', 'v_reset', 'v_rest', 'cm', 'tau_refrac',
                   'tau_m', 'tau_syn_E', 'tau_syn_I'}
log_vars = {'activations_n_b_l', 'spiketrains_n_b_l_t', 'input_b_l_t',
            'mem_n_b_l_t', 'synaptic_operations_b_t', 'neuron_operations_b_t',
            'all'}
plot_vars = {'activations', 'spiketrains', 'spikecounts', 'spikerates',
             'input_image', 'error_t', 'confusion_matrix', 'correlation',
             'hist_spikerates_activations', 'normalization_activations',
             'operations', 'v_mem', 'all'}<|MERGE_RESOLUTION|>--- conflicted
+++ resolved
@@ -124,14 +124,9 @@
 spike_codes = {'temporal_mean_rate', 'temporal_pattern', 'ttfs',
                'ttfs_dyn_thresh', 'ttfs_corrective'}
 # Layers that can be spiking:
-<<<<<<< HEAD
 spiking_layers = {'Dense', 'Conv1D', 'Conv2D', 'DepthwiseConv2D', 'MaxPooling2D',
-                  'AveragePooling2D'}
-=======
-spiking_layers = {'Dense', 'Conv2D', 'DepthwiseConv2D', 'MaxPooling2D',
                   'AveragePooling2D', 'Sparse', 'SparseConv2D',
                   'SparseDepthwiseConv2D'}
->>>>>>> d338c5db
 # Layers that can be implemented by our spiking neuron simulators:
 snn_layers = %(spiking_layers)s | {'Reshape', 'Flatten', 'Concatenate',
                                    'ZeroPadding2D'}
